#cython: embedsignature=True
#cython: cdivision=True
#cython: wraparound=False
#cython: boundscheck=False
#
# Cython version of the Navarro & Fuss, 2009 DDM PDF. Based on the following code by Navarro & Fuss:
# http://www.psychocmath.logy.adelaide.edu.au/personalpages/staff/danielnavarro/resources/wfpt.m
#
# This implementation is about 170 times faster than the matlab
# reference version.
#
# Copyleft Thomas Wiecki (thomas_wiecki[at]brown.edu) & Imri Sofer, 2011
# GPLv3

import hddm

import scipy.integrate as integrate
from copy import copy
import numpy as np

cimport numpy as np
cimport cython

from cython.parallel import *
#cimport openmp

#include "pdf.pxi"
include 'integrate.pxi'

def pdf_array(np.ndarray[double, ndim=1] x, double v, double sv, double a, double z, double sz,
              double t, double st, double err, bint logp=0, int n_st=2, int n_sz=2, bint use_adaptive=1,
              double simps_err=1e-3, double p_outlier=0, double w_outlier=0):

    cdef Py_ssize_t size = x.shape[0]
    cdef Py_ssize_t i
    cdef np.ndarray[double, ndim=1] y = np.empty(size, dtype=np.double)

    for i in prange(size, nogil=True):
        y[i] = full_pdf(x[i], v, sv, a, z, sz, t, st, err, n_st, n_sz, use_adaptive, simps_err)

    y = y * (1 - p_outlier) + (w_outlier * p_outlier)
    if logp==1:
        return np.log(y)
    else:
        return y

def wiener_like(np.ndarray[double, ndim=1] x, double v, double sv, double a, double z, double sz, double t,
                double st, double err, int n_st=10, int n_sz=10, bint use_adaptive=1, double simps_err=1e-8,
                double p_outlier=0, double w_outlier=0):
    cdef Py_ssize_t size = x.shape[0]
    cdef Py_ssize_t i
    cdef double p
    cdef double sum_logp = 0
    cdef double wp_outlier = w_outlier * p_outlier


    for i in prange(size, nogil=True, schedule='dynamic'):
        p = full_pdf(x[i], v, sv, a, z, sz, t, st, err, n_st, n_sz, use_adaptive, simps_err)
        # If one probability = 0, the log sum will be -Inf
        p = p * (1 - p_outlier) + wp_outlier
        if p == 0:
            with gil:
                return -np.inf

        sum_logp += log(p)

    return sum_logp


def wiener_like_multi(np.ndarray[double, ndim=1] x, v, sv, a, z, sz, t, st, double err, multi=None,
                      int n_st=10, int n_sz=10, bint use_adaptive=1, double simps_err=1e-3,
                      double p_outlier=0, double w_outlier=0):
    cdef Py_ssize_t size = x.shape[0]
    cdef Py_ssize_t i
    cdef double p = 0
    cdef double sum_logp = 0
    cdef double wp_outlier = w_outlier * p_outlier

    if multi is None:
        return full_pdf(x, v, sv, a, z, sz, t, st, err)
    else:
        params = {'v':v, 'z':z, 't':t, 'a':a, 'sv':sv, 'sz':sz, 'st':st}
        params_iter = copy(params)
        for i from 0 <= i < size:
            for param in multi:
                params_iter[param] = params[param][i]

            p = full_pdf(x[i], params_iter['v'],
                              params_iter['sv'], params_iter['a'], params_iter['z'],
                              params_iter['sz'], params_iter['t'], params_iter['st'],
                              err, n_st, n_sz, use_adaptive, simps_err)
            p = p * (1 - p_outlier) + wp_outlier
            sum_logp += log(p)
        
        return sum_logp

def gen_rts_from_cdf(double v, double sv, double a, double z, double sz, double t, \
                     double st, int samples=1000, double cdf_lb=-6, double cdf_ub=6, double dt=1e-2):

    cdef np.ndarray[double, ndim=1] x = np.arange(cdf_lb, cdf_ub, dt)
    cdef np.ndarray[double, ndim=1] l_cdf = np.empty(x.shape[0], dtype=np.double)
    cdef double pdf, rt
    cdef Py_ssize_t size = x.shape[0]
    cdef Py_ssize_t i, j
    cdef int idx

    l_cdf[0] = 0
    for i from 1 <= i < size:
        pdf = full_pdf(x[i], v, sv, a, z, sz, 0, 0, 1e-4)
        l_cdf[i] = l_cdf[i-1] + pdf

    l_cdf /= l_cdf[x.shape[0]-1]

    cdef np.ndarray[double, ndim=1] rts = np.empty(samples, dtype=np.double)
    cdef np.ndarray[double, ndim=1] f = np.random.rand(samples)
    cdef np.ndarray[double, ndim=1] delay

    if st!=0:
        delay = (np.random.rand(samples)*st + (t - st/2.))
    for i from 0 <= i < samples:
        idx = np.searchsorted(l_cdf, f[i])
        rt = x[idx]
        if st==0:
            rt = rt + np.sign(rt)*t
        else:
            rt = rt + np.sign(rt)*delay[i]
        rts[i] = rt
    return rts

def wiener_like_contaminant(np.ndarray[double, ndim=1] x, np.ndarray[int, ndim=1] cont_x, double v, \
                                 double sv, double a, double z, double sz, double t, double st, double t_min, \
                                 double t_max, double err, int n_st= 10, int n_sz=10, bint use_adaptive=1, \
                                 double simps_err=1e-8):
    """Wiener likelihood function where RTs could come from a
    separate, uniform contaminant distribution.

    Reference: Lee, Vandekerckhove, Navarro, & Tuernlinckx (2007)
    """
    cdef Py_ssize_t size = x.shape[0]
    cdef Py_ssize_t i
    cdef double p
    cdef double sum_logp = 0
    cdef int n_cont = np.sum(cont_x)
    cdef int pos_cont = 0

    for i in prange(size, nogil=True):
        if cont_x[i] == 0:
            p = full_pdf(x[i], v, sv, a, z, sz, t, st, err, n_st, n_sz, use_adaptive, simps_err)
            if p == 0:
                with gil:
                    return -np.inf
            sum_logp += log(p)
        # If one probability = 0, the log sum will be -Inf


    # add the log likelihood of the contaminations
    sum_logp += n_cont*log(0.5 * 1./(t_max-t_min))

    return sum_logp

def gen_cdf_using_pdf(double v, double sv, double a, double z, double sz, double t, double st, double err,
            int N=500, double time=5., int n_st=2, int n_sz=2, bint use_adaptive=1, double simps_err=1e-3,
            double p_outlier=0, double w_outlier=0):
    """
    generate cdf vector using the pdf
    """
    if (sv < 0) or (a <=0 ) or (z < 0) or (z > 1) or (sz < 0) or (sz > 1) or (z+sz/2.>1) or \
    (z-sz/2.<0) or (t-st/2.<0) or (t<0) or (st < 0):
        raise ValueError("at least one of the parameters is out of the support")

    cdef np.ndarray[double, ndim=1] x = np.linspace(-time, time, 2*N+1)
    cdef np.ndarray[double, ndim=1] cdf_array = np.empty(x.shape[0], dtype=np.double)
    cdef int idx

    #compute pdf on the real line
    cdf_array = pdf_array(x, v, sv, a, z, sz, t, st, err, 0, n_st, n_sz, use_adaptive, simps_err, p_outlier, w_outlier)

    #integrate
    cdf_array[1:] = integrate.cumtrapz(cdf_array)

    #normalize
    cdf_array /= cdf_array[x.shape[0]-1]

    return x, cdf_array

<<<<<<< HEAD

=======
>>>>>>> 3edffaab
def split_cdf(np.ndarray[double, ndim=1] x, np.ndarray[double, ndim=1] data):

    #get length of data
    cdef int N = (len(data) -1) / 2

    # lower bound is reversed
    cdef np.ndarray[double, ndim=1] x_lb = -x[:N][::-1]
    cdef np.ndarray[double, ndim=1] lb = data[:N][::-1]
    # lower bound is cumulative in the wrong direction
    lb = np.cumsum(np.concatenate([np.array([0]), -np.diff(lb)]))

    cdef np.ndarray[double, ndim=1] x_ub = x[N+1:]
    cdef np.ndarray[double, ndim=1] ub = data[N+1:]
    # ub does not start at 0
    ub -= ub[0]

    return (x_lb, lb, x_ub, ub)<|MERGE_RESOLUTION|>--- conflicted
+++ resolved
@@ -183,10 +183,6 @@
 
     return x, cdf_array
 
-<<<<<<< HEAD
-
-=======
->>>>>>> 3edffaab
 def split_cdf(np.ndarray[double, ndim=1] x, np.ndarray[double, ndim=1] data):
 
     #get length of data
