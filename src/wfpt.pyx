# cython: embedsignature=True
# cython: cdivision=True
# cython: wraparound=False
# cython: boundscheck=False
#
# Cython version of the Navarro & Fuss, 2009 DDM PDF. Based on the following code by Navarro & Fuss:
# http://www.psychocmath.logy.adelaide.edu.au/personalpages/staff/danielnavarro/resources/wfpt.m
#
# This implementation is about 170 times faster than the matlab
# reference version.
#
# Copyleft Thomas Wiecki (thomas_wiecki[at]brown.edu) & Imri Sofer, 2011
# GPLv3

import hddm

import scipy.integrate as integrate
from copy import copy
import numpy as np

cimport numpy as np
cimport cython

from cython.parallel import *
# cimport openmp

# include "pdf.pxi"
include 'integrate.pxi'


def pdf_array(np.ndarray[double, ndim=1] x, double v, double sv, double a, double z, double sz,
              double t, double st, double err=1e-4, bint logp=0, int n_st=2, int n_sz=2, bint use_adaptive=1,
              double simps_err=1e-3, double p_outlier=0, double w_outlier=0):

    cdef Py_ssize_t size = x.shape[0]
    cdef Py_ssize_t i
    cdef np.ndarray[double, ndim = 1] y = np.empty(size, dtype=np.double)

    for i in prange(size, nogil=True):
        y[i] = full_pdf(x[i], v, sv, a, z, sz, t, st, err,
                        n_st, n_sz, use_adaptive, simps_err)

    y = y * (1 - p_outlier) + (w_outlier * p_outlier)
    if logp == 1:
        return np.log(y)
    else:
        return y

cdef inline bint p_outlier_in_range(double p_outlier):
    return (p_outlier >= 0) & (p_outlier <= 1)


def wiener_like(np.ndarray[double, ndim=1] x, double v, double sv, double a, double z, double sz, double t,
                double st, double err, int n_st=10, int n_sz=10, bint use_adaptive=1, double simps_err=1e-8,
                double p_outlier=0, double w_outlier=0):
    cdef Py_ssize_t size = x.shape[0]
    cdef Py_ssize_t i
    cdef double p
    cdef double sum_logp = 0
    cdef double wp_outlier = w_outlier * p_outlier

    if not p_outlier_in_range(p_outlier):
        return -np.inf

    for i in range(size):
        p = full_pdf(x[i], v, sv, a, z, sz, t, st, err,
                     n_st, n_sz, use_adaptive, simps_err)
        # If one probability = 0, the log sum will be -Inf
        p = p * (1 - p_outlier) + wp_outlier
        if p == 0:
            return -np.inf

        sum_logp += log(p)

    return sum_logp


def wiener_like_rlddm(np.ndarray[double, ndim=1] x,
                      np.ndarray[long, ndim=1] response,
                      np.ndarray[double, ndim=1] feedback,
                      np.ndarray[long, ndim=1] split_by,
<<<<<<< HEAD
                      double q, double alpha, double pos_alpha, double v, 
=======
                      double q, double alpha, double dual_alpha, double v, 
>>>>>>> 53f3e367
                      double sv, double a, double z, double sz, double t,
                      double st, double err, int n_st=10, int n_sz=10, bint use_adaptive=1, double simps_err=1e-8,
                      double p_outlier=0, double w_outlier=0):
    cdef Py_ssize_t size = x.shape[0]
    cdef Py_ssize_t i, j
    cdef Py_ssize_t s_size
    cdef int s
    cdef double p
    cdef double sum_logp = 0
    cdef double wp_outlier = w_outlier * p_outlier
    cdef double alfa
<<<<<<< HEAD
    cdef double pos_alfa
=======
>>>>>>> 53f3e367
    cdef np.ndarray[double, ndim=1] qs = np.array([q, q])
    cdef np.ndarray[double, ndim=1] xs
    cdef np.ndarray[double, ndim=1] feedbacks
    cdef np.ndarray[long, ndim=1] responses
    cdef np.ndarray[long, ndim=1] unique = np.unique(split_by)

    if not p_outlier_in_range(p_outlier):
        return -np.inf

<<<<<<< HEAD
    if pos_alpha==100.00:
        pos_alfa = alpha
    else:
        pos_alfa = pos_alpha

=======
>>>>>>> 53f3e367
    # unique represent # of conditions
    for j in range(unique.shape[0]):
        s = unique[j]
        # select trials for current condition, identified by the split_by-array
        feedbacks = feedback[split_by == s]
        responses = response[split_by == s]
        xs = x[split_by == s]
        s_size = xs.shape[0]

        # don't calculate pdf for first trial but still update q
        if feedbacks[0] > qs[responses[0]]:
<<<<<<< HEAD
            alfa = (2.718281828459**pos_alfa) / (1 + 2.718281828459**pos_alfa)
=======
            alfa = 2.718281828459**(alpha + dual_alpha) / (1 + 2.718281828459**(alpha + dual_alpha))
>>>>>>> 53f3e367
        else:
            alfa = (2.718281828459**alpha) / (1 + 2.718281828459**alpha)

        # qs[1] is upper bound, qs[0] is lower bound. feedbacks is reward
        # received on current trial.
        qs[responses[0]] = qs[responses[0]] + \
            alfa * (feedbacks[0] - qs[responses[0]])

        # loop through all trials in current condition
        for i in range(1, s_size):
            p = full_pdf(xs[i], ((qs[1] - qs[0]) * v), sv, a, z,
                         sz, t, st, err, n_st, n_sz, use_adaptive, simps_err)
            # If one probability = 0, the log sum will be -Inf
            p = p * (1 - p_outlier) + wp_outlier
            if p == 0:
                return -np.inf
            sum_logp += log(p)

<<<<<<< HEAD
            # get learning rate for current trial. if pos_alpha is not in
            # include it will be same as alpha so can still use this
            # calculation:
            if feedbacks[i] > qs[responses[i]]:
                alfa = (2.718281828459**pos_alfa) / (1 + 2.718281828459**pos_alfa)
=======
            # get learning rate for current trial. if dual_alpha is not in
            # include it will be same as alpha so can still use this
            # calculation:
            if feedbacks[i] > qs[responses[i]]:
                alfa = 2.718281828459**(alpha + dual_alpha) / (1 + 2.718281828459**(alpha + dual_alpha))
>>>>>>> 53f3e367
            else:
                alfa = (2.718281828459**alpha) / (1 + 2.718281828459**alpha)

            # qs[1] is upper bound, qs[0] is lower bound. feedbacks is reward
            # received on current trial.
            qs[responses[i]] = qs[responses[i]] + \
                alfa * (feedbacks[i] - qs[responses[i]])
    return sum_logp


def wiener_like_rl(np.ndarray[long, ndim=1] response,
                   np.ndarray[double, ndim=1] feedback,
                   np.ndarray[long, ndim=1] split_by,
<<<<<<< HEAD
                   double q, double alpha, double pos_alpha, double v, double z,
=======
                   double q, double alpha, double dual_alpha, double v, double z,
>>>>>>> 53f3e367
                   double err=1e-4, int n_st=10, int n_sz=10, bint use_adaptive=1, double simps_err=1e-8,
                   double p_outlier=0, double w_outlier=0):
    cdef Py_ssize_t size = response.shape[0]
    cdef Py_ssize_t i, j
    cdef Py_ssize_t s_size
    cdef int s
    cdef double drift
    cdef double p
    cdef double sum_logp = 0
    cdef double wp_outlier = w_outlier * p_outlier
    cdef double alfa 
<<<<<<< HEAD
    cdef double pos_alfa
=======
>>>>>>> 53f3e367
    cdef np.ndarray[double, ndim=1] qs = np.array([q, q])
    cdef np.ndarray[double, ndim=1] feedbacks
    cdef np.ndarray[long, ndim=1] responses
    cdef np.ndarray[long, ndim=1] unique = np.unique(split_by)

    if not p_outlier_in_range(p_outlier):
        return -np.inf

<<<<<<< HEAD
    if pos_alpha==100.00:
        pos_alfa = alpha
    else:
        pos_alfa = pos_alpha

=======
>>>>>>> 53f3e367
    # unique represent # of conditions
    for j in range(unique.shape[0]):
        s = unique[j]
        # select trials for current condition, identified by the split_by-array
        feedbacks = feedback[split_by == s]
        responses = response[split_by == s]
        s_size = responses.shape[0]

        # don't calculate pdf for first trial but still update q
        if feedbacks[0] > qs[responses[0]]:
<<<<<<< HEAD
            alfa = (2.718281828459**pos_alfa) / (1 + 2.718281828459**pos_alfa)
=======
            alfa = 2.718281828459**(alpha + dual_alpha) / (1 + 2.718281828459**(alpha + dual_alpha))
>>>>>>> 53f3e367
        else:
            alfa = (2.718281828459**alpha) / (1 + 2.718281828459**alpha)

        # qs[1] is upper bound, qs[0] is lower bound. feedbacks is reward
        # received on current trial.
        qs[responses[0]] = qs[responses[0]] + \
            alfa * (feedbacks[0] - qs[responses[0]])

        # loop through all trials in current condition
        for i in range(1, s_size):

            drift = (qs[1] - qs[0]) * v

            if drift == 0:
                p = 0.5
            else:
                if responses[i] == 1:
                    p = (2.718281828459**(-2 * z * drift) - 1) / \
                        (2.718281828459**(-2 * drift) - 1)
                else:
                    p = 1 - (2.718281828459**(-2 * z * drift) - 1) / \
                        (2.718281828459**(-2 * drift) - 1)

            # If one probability = 0, the log sum will be -Inf
            p = p * (1 - p_outlier) + wp_outlier
            if p == 0:
                return -np.inf

            sum_logp += log(p)

<<<<<<< HEAD
            # get learning rate for current trial. if pos_alpha is not in
            # include it will be same as alpha so can still use this
            # calculation:
            if feedbacks[i] > qs[responses[i]]:
                alfa = (2.718281828459**pos_alfa) / (1 + 2.718281828459**pos_alfa)
=======
            # get learning rate for current trial. if dual_alpha is not in
            # include it will be same as alpha so can still use this
            # calculation:
            if feedbacks[i] > qs[responses[i]]:
                alfa = 2.718281828459**(alpha + dual_alpha) / (1 + 2.718281828459**(alpha + dual_alpha))
>>>>>>> 53f3e367
            else:
                alfa = (2.718281828459**alpha) / (1 + 2.718281828459**alpha)

            # qs[1] is upper bound, qs[0] is lower bound. feedbacks is reward
            # received on current trial.
            qs[responses[i]] = qs[responses[i]] + \
                alfa * (feedbacks[i] - qs[responses[i]])
    return sum_logp


def wiener_like_multi(np.ndarray[double, ndim=1] x, v, sv, a, z, sz, t, st, double err, multi=None,
                      int n_st=10, int n_sz=10, bint use_adaptive=1, double simps_err=1e-3,
                      double p_outlier=0, double w_outlier=0):
    cdef Py_ssize_t size = x.shape[0]
    cdef Py_ssize_t i
    cdef double p = 0
    cdef double sum_logp = 0
    cdef double wp_outlier = w_outlier * p_outlier

    if multi is None:
        return full_pdf(x, v, sv, a, z, sz, t, st, err)
    else:
        params = {'v': v, 'z': z, 't': t, 'a': a, 'sv': sv, 'sz': sz, 'st': st}
        params_iter = copy(params)
        for i in range(size):
            for param in multi:
                params_iter[param] = params[param][i]

            p = full_pdf(x[i], params_iter['v'],
                         params_iter['sv'], params_iter['a'], params_iter['z'],
                         params_iter['sz'], params_iter[
                             't'], params_iter['st'],
                         err, n_st, n_sz, use_adaptive, simps_err)
            p = p * (1 - p_outlier) + wp_outlier
            sum_logp += log(p)

        return sum_logp


def gen_rts_from_cdf(double v, double sv, double a, double z, double sz, double t,
                     double st, int samples=1000, double cdf_lb=-6, double cdf_ub=6, double dt=1e-2):

    cdef np.ndarray[double, ndim = 1] x = np.arange(cdf_lb, cdf_ub, dt)
    cdef np.ndarray[double, ndim = 1] l_cdf = np.empty(x.shape[0], dtype=np.double)
    cdef double pdf, rt
    cdef Py_ssize_t size = x.shape[0]
    cdef Py_ssize_t i, j
    cdef int idx

    l_cdf[0] = 0
    for i from 1 <= i < size:
        pdf = full_pdf(x[i], v, sv, a, z, sz, 0, 0, 1e-4)
        l_cdf[i] = l_cdf[i - 1] + pdf

    l_cdf /= l_cdf[x.shape[0] - 1]

    cdef np.ndarray[double, ndim = 1] rts = np.empty(samples, dtype=np.double)
    cdef np.ndarray[double, ndim = 1] f = np.random.rand(samples)
    cdef np.ndarray[double, ndim = 1] delay

    if st != 0:
        delay = (np.random.rand(samples) * st + (t - st / 2.))
    for i from 0 <= i < samples:
        idx = np.searchsorted(l_cdf, f[i])
        rt = x[idx]
        if st == 0:
            rt = rt + np.sign(rt) * t
        else:
            rt = rt + np.sign(rt) * delay[i]
        rts[i] = rt
    return rts


def wiener_like_contaminant(np.ndarray[double, ndim=1] x, np.ndarray[int, ndim=1] cont_x, double v,
                            double sv, double a, double z, double sz, double t, double st, double t_min,
                            double t_max, double err, int n_st=10, int n_sz=10, bint use_adaptive=1,
                            double simps_err=1e-8):
    """Wiener likelihood function where RTs could come from a
    separate, uniform contaminant distribution.

    Reference: Lee, Vandekerckhove, Navarro, & Tuernlinckx (2007)
    """
    cdef Py_ssize_t size = x.shape[0]
    cdef Py_ssize_t i
    cdef double p
    cdef double sum_logp = 0
    cdef int n_cont = np.sum(cont_x)
    cdef int pos_cont = 0

    for i in prange(size, nogil=True):
        if cont_x[i] == 0:
            p = full_pdf(x[i], v, sv, a, z, sz, t, st, err,
                         n_st, n_sz, use_adaptive, simps_err)
            if p == 0:
                with gil:
                    return -np.inf
            sum_logp += log(p)
        # If one probability = 0, the log sum will be -Inf

    # add the log likelihood of the contaminations
    sum_logp += n_cont * log(0.5 * 1. / (t_max - t_min))

    return sum_logp


def gen_cdf_using_pdf(double v, double sv, double a, double z, double sz, double t, double st, double err,
                      int N=500, double time=5., int n_st=2, int n_sz=2, bint use_adaptive=1, double simps_err=1e-3,
                      double p_outlier=0, double w_outlier=0):
    """
    generate cdf vector using the pdf
    """
    if (sv < 0) or (a <= 0 ) or (z < 0) or (z > 1) or (sz < 0) or (sz > 1) or (z + sz / 2. > 1) or \
            (z - sz / 2. < 0) or (t - st / 2. < 0) or (t < 0) or (st < 0) or not p_outlier_in_range(p_outlier):
        raise ValueError(
            "at least one of the parameters is out of the support")

    cdef np.ndarray[double, ndim = 1] x = np.linspace(-time, time, 2 * N + 1)
    cdef np.ndarray[double, ndim = 1] cdf_array = np.empty(x.shape[0], dtype=np.double)
    cdef int idx

    # compute pdf on the real line
    cdf_array = pdf_array(x, v, sv, a, z, sz, t, st, err, 0,
                          n_st, n_sz, use_adaptive, simps_err, p_outlier, w_outlier)

    # integrate
    cdf_array[1:] = integrate.cumtrapz(cdf_array)

    # normalize
    cdf_array /= cdf_array[x.shape[0] - 1]

    return x, cdf_array


def split_cdf(np.ndarray[double, ndim=1] x, np.ndarray[double, ndim=1] data):

    # get length of data
    cdef int N = (len(data) - 1) / 2

    # lower bound is reversed
    cdef np.ndarray[double, ndim = 1] x_lb = -x[:N][::-1]
    cdef np.ndarray[double, ndim = 1] lb = data[:N][::-1]
    # lower bound is cumulative in the wrong direction
    lb = np.cumsum(np.concatenate([np.array([0]), -np.diff(lb)]))

    cdef np.ndarray[double, ndim = 1] x_ub = x[N + 1:]
    cdef np.ndarray[double, ndim = 1] ub = data[N + 1:]
    # ub does not start at 0
    ub -= ub[0]

    return (x_lb, lb, x_ub, ub)<|MERGE_RESOLUTION|>--- conflicted
+++ resolved
@@ -79,11 +79,7 @@
                       np.ndarray[long, ndim=1] response,
                       np.ndarray[double, ndim=1] feedback,
                       np.ndarray[long, ndim=1] split_by,
-<<<<<<< HEAD
                       double q, double alpha, double pos_alpha, double v, 
-=======
-                      double q, double alpha, double dual_alpha, double v, 
->>>>>>> 53f3e367
                       double sv, double a, double z, double sz, double t,
                       double st, double err, int n_st=10, int n_sz=10, bint use_adaptive=1, double simps_err=1e-8,
                       double p_outlier=0, double w_outlier=0):
@@ -95,10 +91,7 @@
     cdef double sum_logp = 0
     cdef double wp_outlier = w_outlier * p_outlier
     cdef double alfa
-<<<<<<< HEAD
     cdef double pos_alfa
-=======
->>>>>>> 53f3e367
     cdef np.ndarray[double, ndim=1] qs = np.array([q, q])
     cdef np.ndarray[double, ndim=1] xs
     cdef np.ndarray[double, ndim=1] feedbacks
@@ -108,14 +101,11 @@
     if not p_outlier_in_range(p_outlier):
         return -np.inf
 
-<<<<<<< HEAD
     if pos_alpha==100.00:
         pos_alfa = alpha
     else:
         pos_alfa = pos_alpha
 
-=======
->>>>>>> 53f3e367
     # unique represent # of conditions
     for j in range(unique.shape[0]):
         s = unique[j]
@@ -127,11 +117,7 @@
 
         # don't calculate pdf for first trial but still update q
         if feedbacks[0] > qs[responses[0]]:
-<<<<<<< HEAD
             alfa = (2.718281828459**pos_alfa) / (1 + 2.718281828459**pos_alfa)
-=======
-            alfa = 2.718281828459**(alpha + dual_alpha) / (1 + 2.718281828459**(alpha + dual_alpha))
->>>>>>> 53f3e367
         else:
             alfa = (2.718281828459**alpha) / (1 + 2.718281828459**alpha)
 
@@ -150,19 +136,11 @@
                 return -np.inf
             sum_logp += log(p)
 
-<<<<<<< HEAD
             # get learning rate for current trial. if pos_alpha is not in
             # include it will be same as alpha so can still use this
             # calculation:
             if feedbacks[i] > qs[responses[i]]:
                 alfa = (2.718281828459**pos_alfa) / (1 + 2.718281828459**pos_alfa)
-=======
-            # get learning rate for current trial. if dual_alpha is not in
-            # include it will be same as alpha so can still use this
-            # calculation:
-            if feedbacks[i] > qs[responses[i]]:
-                alfa = 2.718281828459**(alpha + dual_alpha) / (1 + 2.718281828459**(alpha + dual_alpha))
->>>>>>> 53f3e367
             else:
                 alfa = (2.718281828459**alpha) / (1 + 2.718281828459**alpha)
 
@@ -176,11 +154,7 @@
 def wiener_like_rl(np.ndarray[long, ndim=1] response,
                    np.ndarray[double, ndim=1] feedback,
                    np.ndarray[long, ndim=1] split_by,
-<<<<<<< HEAD
                    double q, double alpha, double pos_alpha, double v, double z,
-=======
-                   double q, double alpha, double dual_alpha, double v, double z,
->>>>>>> 53f3e367
                    double err=1e-4, int n_st=10, int n_sz=10, bint use_adaptive=1, double simps_err=1e-8,
                    double p_outlier=0, double w_outlier=0):
     cdef Py_ssize_t size = response.shape[0]
@@ -191,11 +165,8 @@
     cdef double p
     cdef double sum_logp = 0
     cdef double wp_outlier = w_outlier * p_outlier
-    cdef double alfa 
-<<<<<<< HEAD
+    cdef double alfa
     cdef double pos_alfa
-=======
->>>>>>> 53f3e367
     cdef np.ndarray[double, ndim=1] qs = np.array([q, q])
     cdef np.ndarray[double, ndim=1] feedbacks
     cdef np.ndarray[long, ndim=1] responses
@@ -204,14 +175,11 @@
     if not p_outlier_in_range(p_outlier):
         return -np.inf
 
-<<<<<<< HEAD
     if pos_alpha==100.00:
         pos_alfa = alpha
     else:
         pos_alfa = pos_alpha
-
-=======
->>>>>>> 53f3e367
+        
     # unique represent # of conditions
     for j in range(unique.shape[0]):
         s = unique[j]
@@ -222,11 +190,7 @@
 
         # don't calculate pdf for first trial but still update q
         if feedbacks[0] > qs[responses[0]]:
-<<<<<<< HEAD
             alfa = (2.718281828459**pos_alfa) / (1 + 2.718281828459**pos_alfa)
-=======
-            alfa = 2.718281828459**(alpha + dual_alpha) / (1 + 2.718281828459**(alpha + dual_alpha))
->>>>>>> 53f3e367
         else:
             alfa = (2.718281828459**alpha) / (1 + 2.718281828459**alpha)
 
@@ -257,19 +221,11 @@
 
             sum_logp += log(p)
 
-<<<<<<< HEAD
             # get learning rate for current trial. if pos_alpha is not in
             # include it will be same as alpha so can still use this
             # calculation:
             if feedbacks[i] > qs[responses[i]]:
                 alfa = (2.718281828459**pos_alfa) / (1 + 2.718281828459**pos_alfa)
-=======
-            # get learning rate for current trial. if dual_alpha is not in
-            # include it will be same as alpha so can still use this
-            # calculation:
-            if feedbacks[i] > qs[responses[i]]:
-                alfa = 2.718281828459**(alpha + dual_alpha) / (1 + 2.718281828459**(alpha + dual_alpha))
->>>>>>> 53f3e367
             else:
                 alfa = (2.718281828459**alpha) / (1 + 2.718281828459**alpha)
 
