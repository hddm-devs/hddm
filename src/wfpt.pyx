#!/usr/bin/python 
#
# Cython version of the Navarro & Fuss, 2009 DDM PDF. Based directly
# on the following code by Navarro & Fuss:
# http://www.psychocmath.logy.adelaide.edu.au/personalpages/staff/danielnavarro/resources/wfpt.m
#
# This implementation is about 170 times faT than the matlab
# reference version.
#
# Copyleft Thomas Wiecki (thomas_wiecki[at]brown.edu), 2010 
# GPLv3
from copy import copy
import numpy as np
cimport numpy as np

cimport cython

cdef extern from "math.h":
    double sin(double)
    double cos(double)
    double log(double)
    double exp(double)
    double sqrt(double)
    double fmax(double, double)
    double pow(double, double)
    double ceil(double)
    double floor(double)
    double fabs(double)

cdef double infinity = np.inf

# Define data type
DTYPE = np.double
ctypedef double DTYPE_t

cdef double PI = 3.1415926535897
cdef double PIs = 9.869604401089358 # PI^2
    
cpdef double ftt_01w(double tt, double w, double err):
    """Compute f(t|0,1,w) for the likelihood of the drift diffusion model using the method
    and implementation of Navarro & Fuss, 2009.
    """
    cdef double kl, ks, p
    cdef int k, K, lower, upper

    # calculate number of terms needed for large t
    if PI*tt*err<1: # if error threshold is set low enough
        kl=sqrt(-2*log(PI*tt*err)/(PIs*tt)) # bound
        kl=fmax(kl,1./(PI*sqrt(tt))) # ensure boundary conditions met
    else: # if error threshold set too high
        kl=1./(PI*sqrt(tt)) # set to boundary condition

    # calculate number of terms needed for small t
    if 2*sqrt(2*PI*tt)*err<1: # if error threshold is set low enough
        ks=2+sqrt(-2*tt*log(2*sqrt(2*PI*tt)*err)) # bound
        ks=fmax(ks,sqrt(tt)+1) # ensure boundary conditions are met
    else: # if error threshold was set too high
        ks=2 # minimal kappa for that case

    # compute f(tt|0,1,w)
    p=0 #initialize density
    if ks<kl: # if small t is better (i.e., lambda<0)
        K=<int>(ceil(ks)) # round to smallest integer meeting error
        lower = <int>(-floor((K-1)/2.))
        upper = <int>(ceil((K-1)/2.))
        for k from lower <= k <= upper: # loop over k
            p+=(w+2*k)*exp(-(pow((w+2*k),2))/2/tt) # increment sum
        p/=sqrt(2*PI*pow(tt,3)) # add constant term
  
    else: # if large t is better...
        K=<int>(ceil(kl)) # round to smallest integer meeting error
        for k from 1 <= k <= K:
            p+=k*exp(-(pow(k,2))*(PIs)*tt/2)*sin(k*PI*w) # increment sum
        p*=PI # add constant term

    return p

cpdef double pdf(double x, double v, double a, double w, double err):
    """Compute the likelihood of the drift diffusion model f(t|v,a,z) using the method
    and implementation of Navarro & Fuss, 2009.
    """
    if x <= 0:
        return 0

    cdef double tt = x/(pow(a,2)) # use normalized time
    cdef double p = ftt_01w(tt, w, err) #get f(t|0,1,w)
  
    # convert to f(t|v,a,w)
    return p*exp(-v*a*w -(pow(v,2))*x/2.)/(pow(a,2))

cpdef double pdf_V(double x, double v, double V, double a, double z, double err):
    """Compute the likelihood of the drift diffusion model f(t|v,a,z,V) using the method    
    and implementation of Navarro & Fuss, 2009.
    V is the std of the drift rate
    """
    if x <= 0:
        return 0
    
    if V==0:
        return pdf(x, v, a, z, err) 
        
    cdef double tt = x/(pow(a,2)) # use normalized time
    cdef double p  = ftt_01w(tt, z, err) #get f(t|0,1,w)
  
    # convert to f(t|v,a,w)
    return p*exp(((a*z*V)**2 - 2*a*v*z - (v**2)*x)/(2*(V**2)*x+2))/sqrt((V**2)*x+1)/(a**2)

cpdef double pdf_sign(double x, double v, double a, double z, double t, double err):
    """Wiener likelihood function for two response types. Lower bound
    responses have negative t, upper boundary response have positive t"""
    if z<0 or z>1 or a<0:
        return 0

    if x<0:
        # Lower boundary
        return pdf(fabs(x)-t, v, a, z, err)
    else:
        # Upper boundary, flip v and z
        return pdf(x-t, -v, a, 1.-z, err)

cpdef double pdf_V_sign(double x, double v, double V, double a, double z, double t, double err):
    """Wiener likelihood function for two response types. Lower bound
    responses have negative t, upper boundary response have positive t"""
    if z<0 or z>1 or a<0:
        return 0

    if x<0:
        # Lower boundary
        return pdf_V(fabs(x)-t, v, V, a, z, err)
    else:
        # Upper boundary, flip v and z
        return pdf_V(x-t, -v, V, a, 1.-z, err)

<<<<<<< HEAD
cpdef double simpson_1D(double x, double v, double V, double a, double z, double t, double err, double lb_z, double ub_z, int nZ, 
=======


                                                                                                  


cpdef double simpson_1D(double x, double v, double V, double a, double z, double t, double err, int logp, double lb_z, double ub_z, int nZ, 
>>>>>>> 2993b756
                        double lb_t, double ub_t, int nT):
    assert ((nZ&1)==0 and (nT&1)==0), "nT and nZ have to be even"
    assert ((ub_t-lb_t)*(ub_z-lb_z)==0 and (nZ*nT)==0), "the function is defined for 1D-integration only"
    
    cdef double ht, hz
    cdef int n = max(nT,nZ)
    if nT==0: #integration over z
        hz = (ub_z-lb_z)/n
        ht = 0
        lb_t = t
        ub_t = t
    else: #integration over t
        hz = 0
        ht = (ub_t-lb_t)/n
        lb_z = z
        ub_z = z

    cdef double S = pdf_V(x - lb_t, v, V, a, lb_z, err) 
    cdef double z_tag, t_tag, y
    cdef int i
              
    for i  from 1 <= i <= n:        
        z_tag = lb_z + hz * i
        t_tag = lb_t + ht * i
        y = pdf_V(x - t_tag, v, V, a, z_tag, err)
        if i&1: #check if i is odd
            S += (4 * y)
        else:
            S += (2 * y)
    S = S - y #the last term should be f(b) and not 2*f(b) so we subtract y
    S = S / ((ub_t-lb_t)+(ub_z-lb_z)) #the right function if pdf_V()/Z or pdf_V()/T 

    return ((ht+hz) * S / 3)
    

cpdef double simpson_2D(double x, double v, double V, double a, double z, double t, double err, double lb_z, double ub_z, int nZ, double lb_t, double ub_t, int nT):
    assert ((nZ&1)==0 and (nT&1)==0), "nT and nZ have to be even"
    assert ((ub_t-lb_t)*(ub_z-lb_z)>0 and (nZ*nT)>0), "the function is defined for 2D-integration only, lb_t: %f, ub_t %f, lb_z %f, ub_z %f, nZ: %d, nT %d" % (lb_t, ub_t, lb_z, ub_z, nZ, nT)

    cdef double ht
    cdef double S
    cdef double t_tag, y
    cdef int i_t


    ht = (ub_t-lb_t)/nT

    S = simpson_1D(x, v, V, a, z, lb_t, err, lb_z, ub_z, nZ, 0, 0, 0)

    for i_t  from 1 <= i_t <= nT:
        t_tag = lb_t + ht * i_t
        y = simpson_1D(x, v, V, a, z, t_tag, err, lb_z, ub_z, nZ, 0, 0, 0)
        if i_t&1: #check if i is odd
            S += (4 * y)
        else:
            S += (2 * y)
    S = S - y #the last term should be f(b) and not 2*f(b) so we subtract y
    S = S/ (ub_t-lb_t)

<<<<<<< HEAD
    return (ht * S / 3)
     

cpdef double full_pdf(double x, double v, double V, double a, double z, double Z, 
                     double t, double T, double err, int nT=5, int nZ=5):
=======
    if logp==1:
        return log(ht * S / 3)
    else:
        return (ht * S / 3)



cpdef double adaptiveSimpsonsAux(double x, double v, double V, double a, double z, double t, double pdf_err,
                                 double lb_z, double ub_z, double lb_t, double ub_t, double ZT, double simps_err,                
                                 double S, double f_beg, double f_end, double f_mid, int bottom):
    
    cdef double z_c, z_d, z_e, t_c, t_d, t_e, h
    cdef double fd, fe
    cdef double Sleft, Sright, S2
    #print "in AdaptiveSimpsAux: lb_z: %f, ub_z: %f, lb_t %f, ub_t %f, f_beg: %f, f_end: %f, bottom: %d" % (lb_z, ub_z, lb_t, ub_t, f_beg, f_end, bottom)
   
    
    if (ub_t-lb_t) == 0: #integration over Z
        h = ub_z - lb_z
        z_c = (ub_z + lb_z)/2.
        z_d = (lb_z + z_c)/2.
        z_e = (z_c  + ub_z)/2.
        t_c = t
        t_d = t
        t_e = t
    
    else: #integration over t
        h = ub_t - lb_t
        t_c = (ub_t + lb_t)/2.
        t_d = (lb_t + t_c)/2.
        t_e = (t_c  + ub_t)/2.
        z_c = z
        z_d = z
        z_e = z
    
    fd = pdf_V(x - t_d, v, V, a, z_d, pdf_err, 0)/ZT
    fe = pdf_V(x - t_e, v, V, a, z_e, pdf_err, 0)/ZT
                         
    
    Sleft = (h/12)*(f_beg + 4*fd + f_mid);
    Sright = (h/12)*(f_mid + 4*fe + f_end);
    S2 = Sleft + Sright;                                                                       
    if (bottom <= 0 or fabs(S2 - S) <= 15*simps_err):                                               
        return S2 + (S2 - S)/15;         
    return adaptiveSimpsonsAux(x, v, V, a, z, t, pdf_err,
                                 lb_z, z_c, lb_t, t_c, ZT, simps_err/2,               
                                 Sleft, f_beg, f_mid, fd, bottom-1) + \
            adaptiveSimpsonsAux(x, v, V, a, z, t, pdf_err,
                                 z_c, ub_z, t_c, ub_t, ZT, simps_err/2,               
                                 Sright, f_mid, f_end, fe, bottom-1)
 
cpdef double adaptiveSimpsons_1D(double x, double v, double V, double a, double z, double t, 
                              int logp, double lb_z, double ub_z, 
                              double lb_t, double ub_t, double total_err, int maxRecursionDepth):

    cdef double h
    
    if (ub_t - lb_t) == 0: #integration over z
        lb_t = t
        ub_t = t
        h = ub_z - lb_z
    else: #integration over t
        h = (ub_t-lb_t)
        lb_z = z
        ub_z = z
    
    cdef double ZT = h
    cdef double c_t = (lb_t + ub_t)/2.
    cdef double c_z = (lb_z + ub_z)/2.
 
    cdef double f_beg, f_end, f_mid, S  
    cdef double pdf_err = total_err/(2*ZT)
    cdef double simps_err = total_err/2
    f_beg = pdf_V(x - lb_t, v, V, a, lb_z, pdf_err, 0)/ZT
    f_end = pdf_V(x - ub_t, v, V, a, ub_z, pdf_err, 0)/ZT
    f_mid = pdf_V(x - c_t, v, V, a, c_z, pdf_err, 0)/ZT                                                        
    S = (h/6)*(f_beg + 4*f_mid + f_end)                                                               
    cdef double res =  adaptiveSimpsonsAux(x, v, V, a, z, t, pdf_err,
                                 lb_z, ub_z, lb_t, ub_t, ZT, simps_err,               
                                 S, f_beg, f_end, f_mid, maxRecursionDepth)
    if logp:
        return log(res)
    else:
        return res
        
        
cdef double adaptiveSimpsonsAux_2D(double x, double v, double V, double a, double z, double t, double err_1d,
                                 double lb_z, double ub_z, double lb_t, double ub_t, double T, double err_2d,                 
                                 double S, double f_beg, double f_end, double f_mid, int maxRecursionDepth_Z, int bottom):

    cdef double fd, fe
    cdef double Sleft, Sright, S2
    #print "in AdaptiveSimpsAux_2D: lb_z: %f, ub_z: %f, lb_t %f, ub_t %f, f_beg: %f, f_end: %f, bottom: %d" % (lb_z, ub_z, lb_t, ub_t, f_beg, f_end, bottom)
    
    cdef double t_c = (ub_t + lb_t)/2.
    cdef double t_d = (lb_t + t_c)/2.
    cdef double t_e = (t_c  + ub_t)/2.
    cdef double h = ub_t - lb_t
    
    fd = adaptiveSimpsons_1D(x, v, V, a, z, t_d, 0, lb_z, ub_z, 
                              0, 0, err_1d, maxRecursionDepth_Z)/T
    fe = adaptiveSimpsons_1D(x, v, V, a, z, t_e, 0, lb_z, ub_z, 
                              0, 0, err_1d, maxRecursionDepth_Z)/T
                         
    
    Sleft = (h/12)*(f_beg + 4*fd + f_mid);
    Sright = (h/12)*(f_mid + 4*fe + f_end);
    S2 = Sleft + Sright;                                                                       
    if (bottom <= 0 or fabs(S2 - S) <= 15*err_2d):                                              
        return S2 + (S2 - S)/15;
        
    return adaptiveSimpsonsAux_2D(x, v, V, a, z, t, err_1d,
                                 lb_z, ub_z, lb_t, t_c, T, err_2d/2,                  
                                 Sleft, f_beg, f_mid, fd, maxRecursionDepth_Z, bottom-1) + \
            adaptiveSimpsonsAux_2D(x, v, V, a, z, t, err_1d,
                                 lb_z, ub_z, t_c, ub_t, T, err_2d/2,                  
                                 Sright, f_mid, f_end, fe, maxRecursionDepth_Z, bottom-1)
                             
                                 
        
cpdef double adaptiveSimpsons_2D(double x, double v, double V, double a, double z, double t,  
                              int logp, double lb_z, double ub_z, 
                              double lb_t, double ub_t, double total_err, int maxRecursionDepth_Z, maxRecursionDepth_T):

    cdef double h = (ub_t-lb_t)
    
    cdef double T = (ub_t - lb_t)
    cdef double c_t = (lb_t + ub_t)/2.
    cdef double c_z = (lb_z + ub_z)/2.
 
    cdef double f_beg, f_end, f_mid, S
    cdef double err_1d = 2./3*total_err
    cdef double err_2d = 1./3*total_err
    
    f_beg = adaptiveSimpsons_1D(x, v, V, a, z, lb_t, 0, lb_z, ub_z, 
                              0, 0, err_1d, maxRecursionDepth_Z)/T
                              
    f_end = adaptiveSimpsons_1D(x, v, V, a, z, ub_t, 0, lb_z, ub_z, 
                              0, 0, err_1d, maxRecursionDepth_Z)/T
    f_mid = adaptiveSimpsons_1D(x, v, V, a, z, (lb_t+ub_t)/2, 0, lb_z, ub_z, 
                              0, 0, err_1d, maxRecursionDepth_Z)/T                                                         
    S = (h/6)*(f_beg + 4*f_mid + f_end)                                                               
    cdef double res =  adaptiveSimpsonsAux_2D(x, v, V, a, z, t, err_1d,
                                 lb_z, ub_z, lb_t, ub_t, T, err_2d,               
                                 S, f_beg, f_end, f_mid, maxRecursionDepth_Z, maxRecursionDepth_T)
    if logp:
        return log(res)
    else:
        return res
        




cpdef double full_pdf(double x, double v, double V, double a, double z, double Z, 
                     double t, double T, double err, int logp = 0, int nT= 10, int nZ=10, bint use_adaptive = 1):
>>>>>>> 2993b756
    """pull pdf"""
    # Check if parpameters are valid
    if z<0 or z>1 or a<0 or ((fabs(x)-(t-T/2.))<0) or (z+Z/2.>1) or (z-Z/2.<0) or (t-T/2.<0) or (t<0):
        return 0

    # transform x,v,z if x is upper bound response
    if x > 0:
        v= -v
        z = 1.-z
    
    x = fabs(x)
    
    if T<1e-3:
        T = 0
    if Z <1e-3:
        Z = 0            
       

    if (Z==0):
        if (T==0): #V=0,Z=0,T=0
            return pdf_V(x - t, v, V, a, z, err) 
        else:      #V=0,Z=0,T=$
<<<<<<< HEAD
            return simpson_1D(x, v, V, a, z, t, err, z, z, 0, t-T/2., t+T/2., nT)
            
    else: #Z=$ 
        if (T==0): #V=0,Z=$,T=0
            return  simpson_1D(x, v, V, a, z, t, err, z-Z/2., z+Z/2., nZ, t, t , 0)
        else:      #V=0,Z=$,T=$
            return  simpson_2D(x, v, V, a, z, t, err, z-Z/2., z+Z/2., nZ, t-T/2., t+T/2., nT)
=======
            if use_adaptive>0:
                return adaptiveSimpsons_1D(x,  v, V, a, z, t, logp, z, z, t-T/2., t+T/2., err, nT)
            else:
                return simpson_1D(x, v, V, a, z, t, err, logp, z,    z,  0, t-T/2., t+T/2., nT)
            
    else: #Z=$ 
        if (T==0): #V=0,Z=$,T=0
            if use_adaptive:
                return adaptiveSimpsons_1D(x,  v, V, a, z, t, logp, z-Z/2., z+Z/2., t, t, err, nZ)
            else:
                return  simpson_1D(x, v, V, a, z, t, err, logp, z-Z/2., z+Z/2., nZ, t, t , 0)
        else:      #V=0,Z=$,T=$
            if use_adaptive:
                return adaptiveSimpsons_2D(x,  v, V, a, z, t, logp, z-Z/2., z+Z/2., t-T/2., t+T/2., err, nZ, nT)
            else:
                return  simpson_2D(x, v, V, a, z, t, err, logp, z-Z/2., z+Z/2., nZ, t-T/2., t+T/2. , nT)
>>>>>>> 2993b756
    
    
@cython.wraparound(False)
@cython.boundscheck(False) # turn of bounds-checking for entire function
def pdf_array(np.ndarray[DTYPE_t, ndim=1] x, double v, double a, double z, double t, double err, bint logp=0):
    cdef Py_ssize_t size = x.shape[0]
    cdef Py_ssize_t i
    cdef np.ndarray[DTYPE_t, ndim=1] y = np.empty(size, dtype=DTYPE)
    for i from 0 <= i < size:
        y[i] = pdf_sign(x[i], v, a, z, t, err)

    if logp==1:
        return np.log(y)
    else:
        return y


@cython.wraparound(False)
@cython.boundscheck(False) # turn of bounds-checking for entire function
def wiener_like_simple(np.ndarray[DTYPE_t, ndim=1] x, double v, double a, double z, double t, double err):
    cdef Py_ssize_t i
    cdef double p
    cdef sum_logp = 0
    for i from 0 <= i < x.shape[0]:
        p = pdf_sign(x[i], v, a, z, t, err)
        # If one probability = 0, the log sum will be -Inf
        if p == 0:
            return -infinity
        sum_logp += log(p)
        
    return sum_logp

@cython.wraparound(False)
@cython.boundscheck(False) # turn of bounds-checking for entire function
def wiener_like_full_intrp(np.ndarray[DTYPE_t, ndim=1] x, double v, double V, double a, double z, double Z, double t, double T, double err, int nT= 10, int nZ=10):
    cdef Py_ssize_t i
    cdef double p
    cdef sum_logp = 0
    
    for i from 0 <= i < x.shape[0]:
        p = full_pdf(x[i], v, V, a, z, Z, t, T, err, nT, nZ)
        # If one probability = 0, the log sum will be -Inf
        if p == 0:
            return -infinity
        sum_logp += log(p)
        
    return sum_logp


@cython.wraparound(False)
@cython.boundscheck(False) # turn of bounds-checking for entire function
def pdf_array_multi(np.ndarray[DTYPE_t, ndim=1] x, v, a, z, t, double err, bint logp=0, multi=None):
    cdef unsigned int size = x.shape[0]
    cdef unsigned int i
    cdef np.ndarray[DTYPE_t, ndim=1] y = np.empty(size, dtype=DTYPE)
    cdef double prob

    if multi is None:
        return pdf_array(x, v=v, a=a, z=z, t=t, err=err, logp=logp)
    else:
        params = {'v':v, 'z':z, 't':t, 'a':a}
        params_iter = copy(params)
        for i from 0 <= i < size:
            for param in multi:
                params_iter[param] = params[param][i]
                
            prob = pdf_sign(x[i], params_iter['v'], params_iter['a'], params_iter['z'], params_iter['t'], err)
            if logp==1:
                y[i] = log(prob)
            else:
                y[i] = prob
                
        return y

@cython.boundscheck(False) # turn of bounds-checking for entire function
def wiener_like_full_mc(np.ndarray[DTYPE_t, ndim=1] x, double v, double V, double z, double Z, double t, double T, double a, double err=.0001, bint logp=0, unsigned int reps=10):
    cdef unsigned int num_resps = x.shape[0]
    cdef unsigned int rep, i
    
    cdef unsigned int zero_prob = 0
        
    # Create samples
    cdef np.ndarray[DTYPE_t, ndim=1] t_samples = np.random.uniform(size=reps, low=t-T/2., high=t+T/2.)
    cdef np.ndarray[DTYPE_t, ndim=1] z_samples = np.random.uniform(size=reps, low=z-Z/2., high=z+Z/2.)
    # np.random.normal does not work for scale=0, create special case.
    cdef np.ndarray[DTYPE_t, ndim=1] v_samples
    if V == 0.:
        v_samples = np.repeat(v, reps)
    else:
        v_samples = np.random.normal(size=reps, loc=v, scale=V)

    cdef np.ndarray[DTYPE_t, ndim=1] probs = np.zeros(num_resps, dtype=DTYPE)

    # Loop through RTs and reps and add up the resulting probabilities
    for i from 0 <= i < num_resps:
        for rep from 0 <= rep < reps:
            if (fabs(x[i])-t_samples[rep]) < 0:
                probs[i] += zero_prob
            elif a <= z_samples[rep]:
                probs[i] += zero_prob
            else:
                probs[i] += pdf_sign(x[i], v_samples[rep], a, z_samples[rep], t_samples[rep], err)

    if logp==0:
        return (probs/reps)
    else:
        return np.log(probs/reps)<|MERGE_RESOLUTION|>--- conflicted
+++ resolved
@@ -131,16 +131,7 @@
         # Upper boundary, flip v and z
         return pdf_V(x-t, -v, V, a, 1.-z, err)
 
-<<<<<<< HEAD
 cpdef double simpson_1D(double x, double v, double V, double a, double z, double t, double err, double lb_z, double ub_z, int nZ, 
-=======
-
-
-                                                                                                  
-
-
-cpdef double simpson_1D(double x, double v, double V, double a, double z, double t, double err, int logp, double lb_z, double ub_z, int nZ, 
->>>>>>> 2993b756
                         double lb_t, double ub_t, int nT):
     assert ((nZ&1)==0 and (nT&1)==0), "nT and nZ have to be even"
     assert ((ub_t-lb_t)*(ub_z-lb_z)==0 and (nZ*nT)==0), "the function is defined for 1D-integration only"
@@ -200,17 +191,8 @@
     S = S - y #the last term should be f(b) and not 2*f(b) so we subtract y
     S = S/ (ub_t-lb_t)
 
-<<<<<<< HEAD
     return (ht * S / 3)
      
-
-cpdef double full_pdf(double x, double v, double V, double a, double z, double Z, 
-                     double t, double T, double err, int nT=5, int nZ=5):
-=======
-    if logp==1:
-        return log(ht * S / 3)
-    else:
-        return (ht * S / 3)
 
 
 
@@ -363,7 +345,6 @@
 
 cpdef double full_pdf(double x, double v, double V, double a, double z, double Z, 
                      double t, double T, double err, int logp = 0, int nT= 10, int nZ=10, bint use_adaptive = 1):
->>>>>>> 2993b756
     """pull pdf"""
     # Check if parpameters are valid
     if z<0 or z>1 or a<0 or ((fabs(x)-(t-T/2.))<0) or (z+Z/2.>1) or (z-Z/2.<0) or (t-T/2.<0) or (t<0):
@@ -386,15 +367,6 @@
         if (T==0): #V=0,Z=0,T=0
             return pdf_V(x - t, v, V, a, z, err) 
         else:      #V=0,Z=0,T=$
-<<<<<<< HEAD
-            return simpson_1D(x, v, V, a, z, t, err, z, z, 0, t-T/2., t+T/2., nT)
-            
-    else: #Z=$ 
-        if (T==0): #V=0,Z=$,T=0
-            return  simpson_1D(x, v, V, a, z, t, err, z-Z/2., z+Z/2., nZ, t, t , 0)
-        else:      #V=0,Z=$,T=$
-            return  simpson_2D(x, v, V, a, z, t, err, z-Z/2., z+Z/2., nZ, t-T/2., t+T/2., nT)
-=======
             if use_adaptive>0:
                 return adaptiveSimpsons_1D(x,  v, V, a, z, t, logp, z, z, t-T/2., t+T/2., err, nT)
             else:
@@ -411,7 +383,6 @@
                 return adaptiveSimpsons_2D(x,  v, V, a, z, t, logp, z-Z/2., z+Z/2., t-T/2., t+T/2., err, nZ, nT)
             else:
                 return  simpson_2D(x, v, V, a, z, t, err, logp, z-Z/2., z+Z/2., nZ, t-T/2., t+T/2. , nT)
->>>>>>> 2993b756
     
     
 @cython.wraparound(False)
