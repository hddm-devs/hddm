from distutils.core import setup
from distutils.extension import Extension
from Cython.Distutils import build_ext
import numpy as np
import os

#gsl_include = os.popen('gsl-config --cflags').read()[2:-1]

#if gsl_include == '':
#    print "Couldn't find gsl-config. Make sure it's installed and in the path."
#    sys.exit(-1)

setup(
    name="HDDM",
    version="0.1",
    author="Thomas V. Wiecki, Imri Sofer, Michael J. Frank",
    author_email="thomas_wiecki@brown.edu",
    url="http://github.com/hddm-devs/hddm",
    packages=["hddm", "hddm.tests"],
    package_data={"hddm":["examples/*.csv", "examples/*.conf"]},
    scripts=["scripts/hddm_fit.py", "scripts/hddm_demo.py"],
    description="HDDM is a python module that implements Hierarchical Bayesian estimation of Drift Diffusion Models.",
    install_requires=['NumPy >=1.3.0', 'kabuki'],
    setup_requires=['NumPy >=1.3.0', 'kabuki'],
    include_dirs = [np.get_include()],
    cmdclass = {'build_ext': build_ext},
    classifiers=[
                'Development Status :: 5 - Production/Stable',
                'Environment :: Console',
                'Operating System :: OS Independent',
                'Intended Audience :: Science/Research',
                'License :: OSI Approved :: GNU General Public License (GPL)',
                'Programming Language :: Python',
                'Topic :: Scientific/Engineering',
                 ],
<<<<<<< HEAD
    ext_modules = [Extension("wfpt", ["src/wfpt.pyx"], extra_compile_args=['-fopenmp'], extra_link_args=['-fopenmp']),
                   Extension("wfpt_full", ["src/wfpt_full.pyx"], extra_compile_args=['-fopenmp'], extra_link_args=['-fopenmp'])]
=======
    ext_modules = [Extension("wfpt", ["src/wfpt.pyx"], extra_compile_args=['-fopenmp'], extra_link_args=['-fopenmp'])]
>>>>>>> 7513e96a
)
<|MERGE_RESOLUTION|>--- conflicted
+++ resolved
@@ -33,10 +33,5 @@
                 'Programming Language :: Python',
                 'Topic :: Scientific/Engineering',
                  ],
-<<<<<<< HEAD
-    ext_modules = [Extension("wfpt", ["src/wfpt.pyx"], extra_compile_args=['-fopenmp'], extra_link_args=['-fopenmp']),
-                   Extension("wfpt_full", ["src/wfpt_full.pyx"], extra_compile_args=['-fopenmp'], extra_link_args=['-fopenmp'])]
-=======
     ext_modules = [Extension("wfpt", ["src/wfpt.pyx"], extra_compile_args=['-fopenmp'], extra_link_args=['-fopenmp'])]
->>>>>>> 7513e96a
 )
