--- conflicted
+++ resolved
@@ -18,13 +18,8 @@
     # if t < T/2 or t_switch < T/2 or t<0 or t_switch<0 or T<0 or a<=0 or z<=0 or z>=1 or T>.5:
     #     print "Condition not met"
     logp = wfpt_switch.wiener_like_antisaccade_precomp(value, instruct, v, v_switch, V_switch, a, z, t, t_switch, T, err)
-<<<<<<< HEAD
-    # if logp == -np.inf:
-    #     print locals()
-=======
     if np.isnan(logp):
         print locals()
->>>>>>> 4b0a9fbf
     return logp
 
 WienerAntisaccade = pm.stochastic_from_dist(name="Wiener Simple Diffusion Process",
@@ -39,16 +34,6 @@
         if 'instruct' not in self.data.dtype.names:
             raise AttributeError, 'data has to contain a field name instruct.'
 
-<<<<<<< HEAD
-        self.params = [Parameter('vpp', lower=-8, upper=0.),
-                       Parameter('vcc', lower=0, upper=8.),
-                       Parameter('a', lower=.3, upper=4.5),
-                       Parameter('t', lower=0., upper=.5, init=0.05),
-                       Parameter('tcc', lower=0.0, upper=1.0),
-                       Parameter('T', lower=0, upper=.5, init=.1, default=0, optional=True),
-                       Parameter('Vcc', lower=0, upper=2., default=0, optional=True),
-                       Parameter('wfpt', is_bottom_node=True)]
-=======
     def get_params(self):
         params = [Parameter('vpp', lower=-10, upper=0.),
                   Parameter('vcc', lower=0, upper=10.),
@@ -60,7 +45,6 @@
                   Parameter('wfpt', is_bottom_node=True)]
 
         return params
->>>>>>> 4b0a9fbf
 
     def get_bottom_node(self, param, params):
         if param.name == 'wfpt':
