from inspect import modulesbyfile
import numpy as np
from functools import partial
from kabuki.utils import stochastic_from_dist
from copy import deepcopy

import hddm
from hddm.simulators import *
from hddm.utils import *

def __prepare_indirect_regressors(model_config = {}):
    # Prepare indirect regressors
    # From dictionary that has indirect regressors as keys and links to parameters
    # To dictionary that has parameters as keys and links them to any potential indirect regressor
    param_links = {}
    indirect_regressors_present = False
    if 'indirect_regressors' in model_config:
        indirect_regressors_present = True
        for indirect_regressor_tmp in model_config['indirect_regressors'].keys():
            for links_to_tmp in model_config['indirect_regressors'][indirect_regressor_tmp]['links_to']:
                if links_to_tmp in param_links.keys():
                    param_links[links_to_tmp].add(indirect_regressor_tmp)
                else:
                    param_links[links_to_tmp] = set()
                    param_links[links_to_tmp].add(indirect_regressor_tmp)

    # For remaining parameters that haven't been linked to anything
    # we let them link to an empty set
    # If there are not indirect_regressors, all parameters link to the empty set
    for param in model_config["params"]:
        if param in param_links:
            pass
        else:
            param_links[param] = set()

    return param_links, indirect_regressors_present

def __prepare_indirect_betas(model_config = {}):
    # Prepare indirect betas
    param_links_betas = {}
    indirect_betas_present = False
    # Loop over indirect betas
    if 'indirect_betas' in model_config:
        indirect_betas_present = True
        for indirect_beta_tmp in model_config['indirect_betas'].keys():
            # For particular indirect beta loop over the
            # parameters it links to
            for links_to_tmp in model_config['indirect_betas'][indirect_beta_tmp]['links_to'].keys():
                print(param_links_betas.keys())

                # If param links has respective key already
                # just add the indirect beta to it
                if links_to_tmp in param_links_betas.keys():
                    param_links_betas[links_to_tmp].add((indirect_beta_tmp, model_config['indirect_betas'][indirect_beta_tmp]['links_to'][links_to_tmp]))

                # Otherwise first crete empty set then add the indirect 
                # regressor
                else:
                    param_links_betas[links_to_tmp] = set()
                    param_links_betas[links_to_tmp].add((indirect_beta_tmp, model_config['indirect_betas'][indirect_beta_tmp]['links_to'][links_to_tmp]))

    # For remaining parameters that haven't been linked to anything
    # we let them link to an empty set
    # If there are not indirect_parameters, all parameters link to the empty set
    for param in model_config["params"]:
        if param in param_links_betas:
            pass
        else:
            param_links_betas[param] = set()
    
    return param_links_betas, indirect_betas_present

# LIKELIHOODS
def make_mlp_likelihood(model=None, model_config=None, wiener_params=None, **kwargs):
    """Defines the likelihoods for the MLP networks.

    :Arguments:
        model: str <default='ddm'>
            String that determines which model you would like to fit your data to.
            Currently available models are: 'ddm', 'full_ddm', 'angle', 'weibull', 'ornstein', 'levy'
        model_config: dict <default=None>
            Model config supplied via the calling HDDM class. Necessary for construction of likelihood.
            Should have the structure of model_configs in the hddm.model_config.model_config dictionary.
        kwargs: dict
            Dictionary of additional keyword arguments.
            Importantly here, this carries the preloaded CNN.

    :Returns:
        Returns a pymc.object stochastic object as defined by PyMC2
    """

    def random(
        self,
        keep_negative_responses=True,
        add_model=False,
        add_model_parameters=False,
        add_outliers=False,
        keep_subj_idx=False,
    ):
        """
        Generate random samples from a given model (the dataset matches the size of the respective observated dataset supplied as an attribute of self).
        """

        # This can be simplified so that we pass parameters directly to the simulator ...
        theta = np.array(model_config["params_default"], dtype=np.float32)
        keys_tmp = self.parents.value.keys()
        cnt = 0

        for param in model_config["params"]:
            if param in keys_tmp:
                theta[cnt] = np.array(self.parents.value[param]).astype(np.float32)
            cnt += 1

        sim_out = simulator(theta=theta, model=model, n_samples=self.shape[0], max_t=20)

        # Add outliers:
        if add_outliers:
            if self.parents.value["p_outlier"] > 0.0:
                sim_out = hddm_dataset_generators._add_outliers(
                    sim_out=sim_out,
                    p_outlier=self.parents.value["p_outlier"],
                    max_rt_outlier=1 / wiener_params["w_outlier"],
                )

        sim_out_proc = hddm_preprocess(
            sim_out,
            keep_negative_responses=keep_negative_responses,
            keep_subj_idx=keep_subj_idx,
            add_model_parameters=add_model_parameters,
        )

        if add_model:
            sim_out_proc["model"] = model

        return sim_out_proc

    def pdf(self, x):
        # Check if model supplied has only two choice options
        # If yes --> check if two-dimensional input (rt, response) or one-dimensional input (rt) --> processing depends on it
        # If not --> input x has to be two dimensional (rt, response) becasuse we can't deduce response from rt
        x = np.array(x, dtype=np.float32)

        if len(x.shape) == 1 or x.shape[1] == 1:
            rt = x
            response = rt / np.abs(rt)
            rt = np.abs(rt)
        elif x.shape[1] == 2:
            rt = x[:, 0]
            response = x[:, 1]

        params = np.array(
            [self.parents[param] for param in model_config["params"]]
        ).astype(np.float32)

        return hddm.wfpt.wiener_like_nn_mlp_pdf(
            rt,
            response,
            params,
            p_outlier=self.parents.value["p_outlier"],
            w_outlier=wiener_params["w_outlier"],
            network=kwargs["network"],
        )

    def cdf(self, x):
        # TODO: Implement the CDF method for neural networks
        return "Not yet implemented"

    def make_likelihood():
        likelihood_str = make_likelihood_str_mlp(
            config=model_config, wiener_params=wiener_params
        )
        exec(likelihood_str)
        my_fun = locals()["custom_likelihood"]
        return my_fun

    likelihood_ = make_likelihood()

    wfpt_nn = stochastic_from_dist("Wienernn_" + model, partial(likelihood_, **kwargs))

    wfpt_nn.pdf = pdf
    wfpt_nn.cdf_vec = None  # AF TODO: Implement this for neural nets (not a big deal actually but not yet sure where this is ever used finally)
    wfpt_nn.cdf = cdf
    wfpt_nn.random = random
    return wfpt_nn

<<<<<<< HEAD
def make_mlp_likelihood_rlssm(model=None, model_config=None, wiener_params=None, **kwargs):
    print(" in make_mlp: ", model)
    def make_likelihood():
        likelihood_str = make_likelihood_str_mlp_rlssm(
            model=model, config=model_config, wiener_params=wiener_params
        )
        exec(likelihood_str)
        my_fun = locals()["custom_likelihood"]
        return my_fun

    likelihood_ = make_likelihood()

    wfpt_nn_rl = stochastic_from_dist("WienernnRL_" + model, partial(likelihood_, **kwargs))

    return wfpt_nn_rl


=======
>>>>>>> 8f1c0c33
# REGRESSOR LIKELIHOODS
def make_mlp_likelihood_reg(
    model=None, model_config=None, wiener_params=None, **kwargs
):
    """Defines the regressor likelihoods for the MLP networks.

    :Arguments:
        model: str <default='ddm'>
            String that determines which model you would like to fit your data to.
            Currently available models are: 'ddm', 'full_ddm', 'angle', 'weibull', 'ornstein', 'levy'
        model_config: dict <default=None>
            Model config supplied via the calling HDDM class. Necessary for construction of likelihood.
            Should have the structure of model_configs in the hddm.model_config.model_config dictionary.
        kwargs: dict
            Dictionary of additional keyword arguments.
            Importantly here, this carries the preloaded CNN.

    :Returns:
        Returns a pymc.object stochastic object as defined by PyMC2
    """

    # Need to rewrite these random parts !
    def random(
        self,
        keep_negative_responses=True,
        add_model=False,
        add_model_parameters=False,
        add_outliers=False,
        keep_subj_idx=False,
        ):
        """
        Function to sample from a regressor based likelihood. Conditions on the covariates.
        """
        param_dict = deepcopy(self.parents.value)
        del param_dict["reg_outcomes"]

        param_data = np.zeros(
            (self.value.shape[0], len(model_config["params"])), dtype=np.float32
        )

        print(self.value)
        cnt = 0
        for tmp_str in model_config["params"]:
            if tmp_str in self.parents["reg_outcomes"]:
                param_data[:, cnt] = param_dict[tmp_str].values
                for linked_indirect_regressor in param_links[tmp_str]:
                    param_data[:, cnt] = param_data[:, cnt] + \
                                            param_dict[linked_indirect_regressor].values
                for linked_indirect_beta in param_links_betas[tmp_str]:
                    param_data[:, cnt] = param_data[:, cnt] + \
                                            param_dict[linked_indirect_beta[0]] * self.value[linked_indirect_beta[1]]
            else:
                param_data[:, cnt] = param_dict[tmp_str]
            cnt += 1

        sim_out = simulator(
            theta=param_data, model=model, n_samples=1, max_t=20  # n_trials = size,
        )

        # Add outliers:
        if add_outliers:
            if self.parents.value["p_outlier"] > 0.0:
                sim_out = hddm_dataset_generators._add_outliers(
                    sim_out=sim_out,
                    p_outlier=self.parents.value["p_outlier"],
                    max_rt_outlier=1 / wiener_params["w_outlier"],
                )

        sim_out_proc = hddm_preprocess(
            sim_out,
            keep_negative_responses=keep_negative_responses,
            add_model_parameters=add_model_parameters,
            keep_subj_idx=keep_subj_idx,
        )

        if add_model:
            sim_out_proc["model"] = model

        return sim_out_proc

    def pdf(self, x):
        return "Not yet implemented"

    def cdf(self, x):
        # TODO: Implement the CDF method for neural networks
        return "Not yet implemented"

    def make_likelihood():
        if indirect_betas_present or indirect_regressors_present:
            likelihood_str = make_reg_likelihood_str_mlp(
                    config=model_config, 
                    wiener_params=wiener_params, 
                    param_links=param_links,
                    param_links_betas=param_links_betas,
                    )
        else:
            likelihood_str = make_reg_likelihood_str_mlp_basic(
                config = model_config,
                wiener_params=wiener_params,
            )

        exec(likelihood_str)
        print(likelihood_str)
        my_fun = locals()["custom_likelihood_reg"]
        return my_fun

    param_links, indirect_regressors_present = __prepare_indirect_regressors(model_config = model_config)
    param_links_betas, indirect_betas_present = __prepare_indirect_betas(model_config = model_config)

    likelihood_ = make_likelihood()
    stoch = stochastic_from_dist("wfpt_reg", partial(likelihood_, **kwargs))
    stoch.pdf = pdf
    stoch.cdf = cdf
    stoch.random = random
    return stoch<|MERGE_RESOLUTION|>--- conflicted
+++ resolved
@@ -183,7 +183,7 @@
     wfpt_nn.random = random
     return wfpt_nn
 
-<<<<<<< HEAD
+
 def make_mlp_likelihood_rlssm(model=None, model_config=None, wiener_params=None, **kwargs):
     print(" in make_mlp: ", model)
     def make_likelihood():
@@ -200,9 +200,6 @@
 
     return wfpt_nn_rl
 
-
-=======
->>>>>>> 8f1c0c33
 # REGRESSOR LIKELIHOODS
 def make_mlp_likelihood_reg(
     model=None, model_config=None, wiener_params=None, **kwargs
