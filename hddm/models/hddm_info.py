--- conflicted
+++ resolved
@@ -105,7 +105,6 @@
     def __init__(self, *args, **kwargs):
         self.slice_widths = {
             "a": 1,
-<<<<<<< HEAD
             "a_std": 1,
             "t": 0.01,
             "t_std": 0.15,
@@ -135,22 +134,6 @@
             "d_trans": 0.2,
         }
 
-=======
-            "t": 0.01,
-            "a_std": 1,
-            "t_std": 0.15,
-            "sz": 1.1,
-            "v": 1.5,
-            "st": 0.1,
-            "sv": 3,
-            "z_trans": 0.2,
-            "z": 0.1,
-            "p_outlier": 1.0,
-            "v_std": 1,
-            "alpha": 1.5,
-            "pos_alpha": 1.5,
-        }
->>>>>>> 867773ce
         self.emcee_dispersions = {
             "a": 1,
             "t": 0.1,
@@ -167,8 +150,7 @@
             "alpha": 1.5,
             "pos_alpha": 1.5,
         }
-<<<<<<< HEAD
-
+        
         if hasattr(self, "nn"):
             pass
         else:
@@ -187,10 +169,6 @@
                 self.model = "full_ddm"
             else:
                 self.model = "ddm"
-=======
-
-        self.is_informative = kwargs.pop("informative", True)
->>>>>>> 867773ce
 
         super(HDDM, self).__init__(*args, **kwargs)
 
