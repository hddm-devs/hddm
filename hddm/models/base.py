--- conflicted
+++ resolved
@@ -35,23 +35,15 @@
 class AccumulatorModel(kabuki.Hierarchical):
     def __init__(self, data, **kwargs):
         # Flip sign for lower boundary RTs
-<<<<<<< HEAD
         if self.nn:
             data = hddm.utils.flip_errors_nn(data, self.network_type)
         else:
             data = hddm.utils.flip_errors(data)
-=======
-        data = hddm.utils.flip_errors(data)
+
         self.std_depends = kwargs.pop("std_depends", False)
->>>>>>> 867773ce
-
-        self.std_depends = kwargs.pop("std_depends", False)
-
-<<<<<<< HEAD
+
         super(AccumulatorModel, self).__init__(data, **kwargs)
 
-=======
->>>>>>> 867773ce
     def _create_an_average_model(self):
         raise NotImplementedError("This method has to be overloaded. See HDDMBase.")
 
@@ -620,7 +612,6 @@
         return knodes
 
     def _create_family_invlogit(
-<<<<<<< HEAD
         self,
         name,
         value,
@@ -631,11 +622,6 @@
         lower=0.0,  # previously the lower and upper arguments were not there !
         upper=1.0,
     ):
-
-=======
-        self, name, value, g_mu=None, g_tau=15 ** -2, std_std=0.2, std_value=0.1
-    ):
->>>>>>> 867773ce
         """Similar to _create_family_normal_normal_hnormal() but adds a invlogit
         transform knode to the subject and group mean nodes. This is useful
         when the parameter space is restricted from [0, 1].
@@ -647,17 +633,12 @@
             g_mu = value
 
         # logit transform values
-<<<<<<< HEAD
         tmp_val = (value - lower) / (upper - lower)
         tmp_g_mu = (g_mu - lower) / (upper - lower)
 
         # logit transform values
         value_trans = np.log(tmp_val) - np.log(1 - tmp_val)
         g_mu_trans = np.log(tmp_g_mu) - np.log(1 - tmp_g_mu)
-=======
-        value_trans = np.log(value) - np.log(1 - value)
-        g_mu_trans = np.log(g_mu) - np.log(1 - g_mu)
->>>>>>> 867773ce
 
         knodes = OrderedDict()
 
@@ -673,7 +654,6 @@
                 hidden=True,
             )
 
-<<<<<<< HEAD
             # This needs some care, InvLogit should be applied on a transformed value here
             # to properly accomodate the generalized invlogit
             # g = Knode(pm.InvLogit,
@@ -715,30 +695,6 @@
                 hidden=True,
             )
 
-=======
-            g = Knode(pm.InvLogit, name, ltheta=g_trans, plot=True, trace=True)
-
-            depends_std = self.depends[name] if self.std_depends else ()
-            std = Knode(
-                pm.HalfNormal,
-                "%s_std" % name,
-                tau=std_std ** -2,
-                value=std_value,
-                depends=depends_std,
-            )
-
-            tau = Knode(
-                pm.Deterministic,
-                "%s_tau" % name,
-                doc="%s_tau" % name,
-                eval=lambda x: x ** -2,
-                x=std,
-                plot=False,
-                trace=False,
-                hidden=True,
-            )
-
->>>>>>> 867773ce
             subj_trans = Knode(
                 pm.Normal,
                 "%s_subj_trans" % name,
@@ -751,7 +707,6 @@
                 hidden=True,
             )
 
-<<<<<<< HEAD
             # This needs some care, InvLogit should be applied on a transformed value here
             # to properly accomodate the generalized invlogit
             # subj = Knode(pm.InvLogit,
@@ -768,13 +723,6 @@
                 eval=lambda x: lower
                 + ((upper - lower) * (np.exp(x)) / (1 + np.exp(x))),
                 x=subj_trans,
-=======
-            subj = Knode(
-                pm.InvLogit,
-                "%s_subj" % name,
-                ltheta=subj_trans,
-                depends=("subj_idx",),
->>>>>>> 867773ce
                 plot=self.plot_subjs,
                 trace=True,
                 subj=True,
@@ -799,7 +747,6 @@
                 plot=False,
                 hidden=True,
             )
-<<<<<<< HEAD
 
             # This needs some care, InvLogit should be applied on a transformed value here
             # to properly accomodate the generalized invlogit
@@ -818,10 +765,6 @@
             # Original version
             # g = Knode(pm.InvLogit, '%s'%name, ltheta=g_trans, plot=True,
             #           trace=True )
-=======
-
-            g = Knode(pm.InvLogit, "%s" % name, ltheta=g_trans, plot=True, trace=True)
->>>>>>> 867773ce
 
             knodes["%s_trans" % name] = g_trans
             knodes["%s_bottom" % name] = g
@@ -1137,7 +1080,6 @@
 
         self._kwargs = kwargs
 
-<<<<<<< HEAD
         # For 2-choice models adjust include statement
         if model_config[self.model]["n_choices"] == 2:
             self.include = set(["v", "a", "t"])
@@ -1158,22 +1100,6 @@
         else:
             self.include = set()
             [self.include.add(param) for param in include]
-=======
-        self.include = set(["v", "a", "t"])
-        if include is not None:
-            if include == "all":
-                [
-                    self.include.add(param)
-                    for param in ("z", "st", "sv", "sz", "p_outlier")
-                ]
-            elif isinstance(include, str):
-                self.include.add(include)
-            else:
-                [self.include.add(param) for param in include]
-
-        if bias:
-            self.include.add("z")
->>>>>>> 867773ce
 
         possible_parameters = (
             "v",
@@ -1184,7 +1110,6 @@
             "sz",
             "sv",
             "p_outlier",
-<<<<<<< HEAD
             "dual_alpha",
             "theta",
             "alpha",
@@ -1198,9 +1123,6 @@
             "v_l_1",
             "v_l_2",
             "d",
-=======
-            "alpha",
->>>>>>> 867773ce
         )
         assert self.include.issubset(
             possible_parameters
@@ -1240,10 +1162,6 @@
     def __getstate__(self):
         d = super(HDDMBase, self).__getstate__()
         del d["wfpt_class"]
-<<<<<<< HEAD
-=======
-
->>>>>>> 867773ce
         return d
 
     def __setstate__(self, d):
@@ -1254,7 +1172,6 @@
 
     def _create_wfpt_parents_dict(self, knodes):
         wfpt_parents = OrderedDict()
-<<<<<<< HEAD
 
         if self.nn:
             # Define parents for HDDMnn across included models
@@ -1557,33 +1474,6 @@
                 else self.default_intervars["st"]
             )
             wfpt_parents["z"] = knodes["z_bottom"] if "z" in self.include else 0.5
-=======
-        wfpt_parents["a"] = knodes["a_bottom"]
-        wfpt_parents["v"] = knodes["v_bottom"]
-        wfpt_parents["t"] = knodes["t_bottom"]
-
-        wfpt_parents["sv"] = (
-            knodes["sv_bottom"]
-            if "sv" in self.include
-            else self.default_intervars["sv"]
-        )
-        wfpt_parents["sz"] = (
-            knodes["sz_bottom"]
-            if "sz" in self.include
-            else self.default_intervars["sz"]
-        )
-        wfpt_parents["st"] = (
-            knodes["st_bottom"]
-            if "st" in self.include
-            else self.default_intervars["st"]
-        )
-        wfpt_parents["z"] = knodes["z_bottom"] if "z" in self.include else 0.5
-        wfpt_parents["p_outlier"] = (
-            knodes["p_outlier_bottom"]
-            if "p_outlier" in self.include
-            else self.p_outlier
-        )
->>>>>>> 867773ce
         return wfpt_parents
 
     def _create_wfpt_knode(self, knodes):
@@ -1596,10 +1486,6 @@
     def create_knodes(self):
         knodes = self._create_stochastic_knodes(self.include)
         knodes["wfpt"] = self._create_wfpt_knode(knodes)
-<<<<<<< HEAD
-=======
-
->>>>>>> 867773ce
         return list(knodes.values())
 
     def plot_posterior_predictive(self, *args, **kwargs):
