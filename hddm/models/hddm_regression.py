from copy import deepcopy
import math
import numpy as np
import pymc as pm
import pandas as pd
from patsy import dmatrix

import hddm
from hddm.models import HDDM
import kabuki
from kabuki import Knode
from kabuki.utils import stochastic_from_dist
import kabuki.step_methods as steps


def generate_wfpt_reg_stochastic_class(
    wiener_params=None, sampling_method="cdf", cdf_range=(-5, 5), sampling_dt=1e-4
):

    # set wiener_params
    if wiener_params is None:
        wiener_params = {
            "err": 1e-4,
            "n_st": 2,
            "n_sz": 2,
            "use_adaptive": 1,
            "simps_err": 1e-3,
            "w_outlier": 0.1,
        }
    wp = wiener_params

    def wiener_multi_like(value, v, sv, a, z, sz, t, st, reg_outcomes, p_outlier=0.05):
        """Log-likelihood for the full DDM using the interpolation method"""
        params = {"v": v, "sv": sv, "a": a, "z": z, "sz": sz, "t": t, "st": st}
        for reg_outcome in reg_outcomes:
            params[reg_outcome] = params[reg_outcome].loc[value["rt"].index].values
        return hddm.wfpt.wiener_like_multi(
            value["rt"].values,
            params["v"],
            params["sv"],
            params["a"],
            params["z"],
            params["sz"],
            params["t"],
            params["st"],
            1e-4,
            reg_outcomes,
            w_outlier=wp["w_outlier"],
            p_outlier=p_outlier,
        )

    def random(self):
        param_dict = deepcopy(self.parents.value)
        del param_dict["reg_outcomes"]
        sampled_rts = self.value.copy()

        for i in self.value.index:
            # get current params
            for p in self.parents["reg_outcomes"]:
                param_dict[p] = np.asscalar(self.parents.value[p].loc[i])
            # sample
            samples = hddm.generate.gen_rts(
                method=sampling_method, size=1, dt=sampling_dt, **param_dict
            )

            sampled_rts.loc[i, "rt"] = hddm.utils.flip_errors(samples).rt.iloc[0]

        return sampled_rts

    stoch = stochastic_from_dist("wfpt_reg", wiener_multi_like)
    stoch.random = random

    return stoch


wfpt_reg_like = generate_wfpt_reg_stochastic_class(sampling_method="drift")
<<<<<<< HEAD
=======

>>>>>>> 867773ce

################################################################################################


class KnodeRegress(kabuki.hierarchical.Knode):
    def __init__(self, *args, **kwargs):
<<<<<<< HEAD
        # Whether or not to keep regressor trace
        self.keep_regressor_trace = kwargs.pop("keep_regressor_trace", False)
        # Initialize kabuki.hierarchical.Knode
=======
        self.keep_regressor_trace = kwargs.pop("keep_regressor_trace", False)
>>>>>>> 867773ce
        super(KnodeRegress, self).__init__(*args, **kwargs)

    def create_node(self, name, kwargs, data):
        reg = kwargs["regressor"]
<<<<<<< HEAD

=======
>>>>>>> 867773ce
        # order parents according to user-supplied args
        args = []
        for arg in reg["params"]:
            for parent_name, parent in kwargs["parents"].items():
                if parent_name == arg:
                    args.append(parent)

        parents = {"args": args}

        # Make sure design matrix is kosher
        # dm = dmatrix(reg['model'], data=self.data)
        # import pdb; pdb.set_trace()
        # if math.isnan(dm.sum()):
        #    raise NotImplementedError('DesignMatrix contains NaNs.')

        def func(
            args,
            design_matrix=dmatrix(
                reg["model"], data=self.data, return_type="dataframe", NA_action="raise"
            ),
            link_func=reg["link_func"],
            knode_data=data,
        ):
            # convert parents to matrix
            params = np.matrix(args)
<<<<<<< HEAD
=======
            # import pdb; pdb.set_trace()
>>>>>>> 867773ce
            design_matrix = design_matrix.loc[data.index]
            # Apply design matrix to input data
            if design_matrix.shape[1] != params.shape[1]:
                raise NotImplementedError(
                    "Missing columns in design matrix. You need data for all conditions for all subjects."
                )
<<<<<<< HEAD

=======
>>>>>>> 867773ce
            predictor = link_func(design_matrix.dot(params.T)[0])

            return predictor

        return self.pymc_node(
            func, kwargs["doc"], name, parents=parents, trace=self.keep_regressor_trace
        )


class HDDMRegressor(HDDM):
    """HDDMRegressor allows estimation of the DDM where parameter
    values are linear models of a covariate (e.g. a brain measure like
    fMRI or different conditions).
    """

    def __init__(
        self,
        data,
        models,
        group_only_regressors=True,
        keep_regressor_trace=False,
        **kwargs
    ):
        """Instantiate a regression model.

        :Arguments:

            * data : pandas.DataFrame
                data containing 'rt' and 'response' column and any
                covariates you might want to use.
            * models : str or list of str
                Patsy linear model specifier.
                E.g. 'v ~ cov'
                You can include multiple linear models that influence
                separate DDM parameters.

        :Optional:

            * group_only_regressors : bool (default=True)
                Do not estimate individual subject parameters for all regressors.
            * keep_regressor_trace : bool (default=False)
                Whether to keep a trace of the regressor. This will use much more space,
                but needed for posterior predictive checks.
            * Additional keyword args are passed on to HDDM.

        :Note:

            Internally, HDDMRegressor uses patsy which allows for
            simple yet powerful model specification. For more information see:
            http://patsy.readthedocs.org/en/latest/overview.html

        :Example:

            Consider you have a trial-by-trial brain measure
            (e.g. fMRI) as an extra column called 'BOLD' in your data
            frame. You want to estimate whether BOLD has an effect on
            drift-rate. The corresponding model might look like
            this:
                ```python
                HDDMRegressor(data, 'v ~ BOLD')
                ```

            This will estimate an v_Intercept and v_BOLD. If v_BOLD is
            positive it means that there is a positive correlation
            between BOLD and drift-rate on a trial-by-trial basis.

            This type of mechanism also allows within-subject
            effects. If you have two conditions, 'cond1' and 'cond2'
            in the 'conditions' column of your data you may
            specify:
                ```python
                HDDMRegressor(data, 'v ~ C(condition)')
                ```

            This will lead to estimation of 'v_Intercept' for cond1
            and v_C(condition)[T.cond2] for cond1+cond2.
        """
        self.keep_regressor_trace = keep_regressor_trace
        if isinstance(models, (str, dict)):
            models = [models]

        group_only_nodes = list(kwargs.get("group_only_nodes", ()))
        self.reg_outcomes = (
            set()
        )  # holds all the parameters that are going to modeled as outcome

        self.model_descrs = []

        for model in models:
            if isinstance(model, dict):
                try:
                    model_str = model["model"]
                    link_func = model["link_func"]
                except KeyError:
                    raise KeyError(
                        "HDDMRegressor requires a model specification either like {'model': 'v ~ 1 + C(your_variable)', 'link_func' lambda x: np.exp(x)} or just a model string"
                    )
            else:
                model_str = model
                link_func = lambda x: x

            separator = model_str.find("~")
            assert separator != -1, "No outcome variable specified."
            outcome = model_str[:separator].strip(" ")
            model_stripped = model_str[(separator + 1) :]
            covariates = dmatrix(model_stripped, data).design_info.column_names

            # Build model descriptor
            model_descr = {
                "outcome": outcome,
                "model": model_stripped,
                "params": [
                    "{out}_{reg}".format(out=outcome, reg=reg) for reg in covariates
                ],
                "link_func": link_func,
            }
            self.model_descrs.append(model_descr)

            print("Adding these covariates:")
            print(model_descr["params"])
            if group_only_regressors:
                group_only_nodes += model_descr["params"]
                kwargs["group_only_nodes"] = group_only_nodes
            self.reg_outcomes.add(outcome)

        # set wfpt_reg
        self.wfpt_reg_class = deepcopy(wfpt_reg_like)

        super(HDDMRegressor, self).__init__(data, **kwargs)

        # Sanity checks
        for model_descr in self.model_descrs:
            for param in model_descr["params"]:
                assert (
                    len(self.depends[param]) == 0
                ), "When using patsy, you can not use any model parameter in depends_on."

    def __getstate__(self):
        d = super(HDDMRegressor, self).__getstate__()
        del d["wfpt_reg_class"]
        for model in d["model_descrs"]:
            if "link_func" in model:
<<<<<<< HEAD
                print("From __get_state__ print:")
=======
>>>>>>> 867773ce
                print("WARNING: Will not save custom link functions.")
                del model["link_func"]
        return d

    def __setstate__(self, d):
        d["wfpt_reg_class"] = deepcopy(wfpt_reg_like)
        print("WARNING: Custom link functions will not be loaded.")
        for model in d["model_descrs"]:
            model["link_func"] = lambda x: x
        super(HDDMRegressor, self).__setstate__(d)

    def _create_wfpt_knode(self, knodes):
        wfpt_parents = self._create_wfpt_parents_dict(knodes)
        return Knode(
            self.wfpt_reg_class,
            "wfpt",
            observed=True,
            col_name=["rt"],
            reg_outcomes=self.reg_outcomes,
            **wfpt_parents
        )

    def _create_stochastic_knodes(self, include):
        # Create all stochastic knodes except for the ones that we want to replace
        # with regressors.
<<<<<<< HEAD

        # includes_remainder = set(include).difference(self.reg_outcomes)
        knodes = super(HDDMRegressor, self)._create_stochastic_knodes(
            include.difference(self.reg_outcomes)
        )
        # knodes = super(HDDMRegressor, self)._create_stochastic_knodes(includes_remainder)
=======
        knodes = super(HDDMRegressor, self)._create_stochastic_knodes(
            include.difference(self.reg_outcomes)
        )
>>>>>>> 867773ce

        # This is in dire need of refactoring. Like any monster, it just grew over time.
        # The main problem is that it's not always clear which prior to use. For the intercept
        # we want to use the original parameters' prior. Also for categoricals that do not
        # have an intercept, but not when the categorical is part of an interaction....

        # create regressor params
        for reg in self.model_descrs:
            reg_parents = {}
            # Find intercept parameter
            intercept = (
                np.asarray([param.find("Intercept") for param in reg["params"]]) != -1
            )
            # If no intercept specified (via 0 + C()) assume all C() are different conditions
            # -> all are intercepts
            if not np.any(intercept):
                # Has categorical but no interaction
                intercept = np.asarray(
                    [
                        (param.find("C(") != -1) and (param.find(":") == -1)
                        for param in reg["params"]
                    ]
                )

            for inter, param in zip(intercept, reg["params"]):
                if inter:
                    # Intercept parameter should have original prior (not centered on 0)
                    param_lookup = param[: param.find("_")]
                    reg_family = super(HDDMRegressor, self)._create_stochastic_knodes(
                        [param_lookup]
                    )
                    # Rename nodes to avoid collissions
                    names = list(reg_family.keys())
                    for name in names:
                        knode = reg_family.pop(name)
                        knode.name = knode.name.replace(param_lookup, param, 1)
                        reg_family[name.replace(param_lookup, param, 1)] = knode
                    param_lookup = param

                else:
                    # param_lookup = param[:param.find('_')]
                    reg_family = self._create_family_normal(param)
                    param_lookup = param

                reg_parents[param] = reg_family["%s_bottom" % param_lookup]
                if reg not in self.group_only_nodes:
                    reg_family["%s_subj_reg" % param] = reg_family.pop(
                        "%s_bottom" % param_lookup
                    )
                knodes.update(reg_family)
                self.slice_widths[param] = 0.05

            reg_knode = KnodeRegress(
                pm.Deterministic,
                "%s_reg" % reg["outcome"],
                regressor=reg,
                subj=self.is_group_model,
                plot=False,
                trace=False,
                hidden=True,
                keep_regressor_trace=self.keep_regressor_trace,
                **reg_parents
            )

            knodes["%s_bottom" % reg["outcome"]] = reg_knode

        return knodes<|MERGE_RESOLUTION|>--- conflicted
+++ resolved
@@ -74,31 +74,20 @@
 
 
 wfpt_reg_like = generate_wfpt_reg_stochastic_class(sampling_method="drift")
-<<<<<<< HEAD
-=======
-
->>>>>>> 867773ce
 
 ################################################################################################
 
 
 class KnodeRegress(kabuki.hierarchical.Knode):
     def __init__(self, *args, **kwargs):
-<<<<<<< HEAD
         # Whether or not to keep regressor trace
         self.keep_regressor_trace = kwargs.pop("keep_regressor_trace", False)
         # Initialize kabuki.hierarchical.Knode
-=======
-        self.keep_regressor_trace = kwargs.pop("keep_regressor_trace", False)
->>>>>>> 867773ce
         super(KnodeRegress, self).__init__(*args, **kwargs)
 
     def create_node(self, name, kwargs, data):
         reg = kwargs["regressor"]
-<<<<<<< HEAD
-
-=======
->>>>>>> 867773ce
+
         # order parents according to user-supplied args
         args = []
         for arg in reg["params"]:
@@ -124,20 +113,13 @@
         ):
             # convert parents to matrix
             params = np.matrix(args)
-<<<<<<< HEAD
-=======
-            # import pdb; pdb.set_trace()
->>>>>>> 867773ce
+
             design_matrix = design_matrix.loc[data.index]
             # Apply design matrix to input data
             if design_matrix.shape[1] != params.shape[1]:
                 raise NotImplementedError(
                     "Missing columns in design matrix. You need data for all conditions for all subjects."
                 )
-<<<<<<< HEAD
-
-=======
->>>>>>> 867773ce
             predictor = link_func(design_matrix.dot(params.T)[0])
 
             return predictor
@@ -280,10 +262,7 @@
         del d["wfpt_reg_class"]
         for model in d["model_descrs"]:
             if "link_func" in model:
-<<<<<<< HEAD
                 print("From __get_state__ print:")
-=======
->>>>>>> 867773ce
                 print("WARNING: Will not save custom link functions.")
                 del model["link_func"]
         return d
@@ -309,18 +288,12 @@
     def _create_stochastic_knodes(self, include):
         # Create all stochastic knodes except for the ones that we want to replace
         # with regressors.
-<<<<<<< HEAD
 
         # includes_remainder = set(include).difference(self.reg_outcomes)
         knodes = super(HDDMRegressor, self)._create_stochastic_knodes(
             include.difference(self.reg_outcomes)
         )
         # knodes = super(HDDMRegressor, self)._create_stochastic_knodes(includes_remainder)
-=======
-        knodes = super(HDDMRegressor, self)._create_stochastic_knodes(
-            include.difference(self.reg_outcomes)
-        )
->>>>>>> 867773ce
 
         # This is in dire need of refactoring. Like any monster, it just grew over time.
         # The main problem is that it's not always clear which prior to use. For the intercept
