#!/usr/bin/python
from __future__ import division
import numpy as np
import numpy.lib.recfunctions as rec
import pymc as pm
import matplotlib.pyplot as plt
from copy import copy

import hddm
import kabuki

from kabuki.hierarchical import Parameter

class Base(kabuki.Hierarchical):
    """
    This class can generate different hddms:
    - simple DDM (without inter-trial variabilities)
    - full averaging DDM (with inter-trial variabilities)
    - subject param DDM (each subject get's it's own param, see EJ's book 8.3)
    - parameter dependent on data (e.g. drift rate is dependent on stimulus
    """
    
    def __init__(self, data, trace_subjs=True, no_bias=True, 
                 init=False, include=None, wiener_params = None,
                 init_values=None, **kwargs):
        
        # Flip sign for lower boundary RTs
        self.data = hddm.utils.flip_errors(data)

        if include is None:
            self.include = set()
        else:
            if include == 'all':
                self.include = set(['T','V','Z'])
            else:
                self.include = set(include)

        self.no_bias = no_bias
        
        if not self.no_bias:
            self.include.add('z')
            
        if init:
            raise NotImplemented, "TODO"
            # Compute ranges based on EZ method
            param_ranges = hddm.utils.EZ_param_ranges(self.data)
            # Overwrite set parameters
            for param,value in param_ranges.iteritems():
                self.param_ranges[param] = value
            self.init_params = hddm.utils.EZ_subjs(self.data)
        
        if init_values is not None:
            raise NotImplemented, "TODO"

        if wiener_params == None:
            self.wiener_params = {'err': 1e-4, 'nT':2, 'nZ':2, 'use_adaptive':1, 'simps_err':1e-3}
        else:          
            self.wiener_params = wiener_params
        
        self.params = self.get_params()

        super(hddm.model.Base, self).__init__(data, **kwargs)

    def get_params(self):
        params = [Parameter('a',True, lower=.5, upper=4.5),
                  Parameter('v',True, lower=-10., upper=10.), 
                  Parameter('t',True, lower=.1, upper=2., init=.1)]

        if not self.no_bias:
            params.append(Parameter('z', True, lower=0., upper=1., init=.5))

        # Include inter-trial variability parameters
        if 'V' in self.include:
            params.append(Parameter('V',True, lower=0., upper=6.))
        if 'Z' in self.include:
            params.append(Parameter('Z',True, lower=0., upper=1., init=.1))
        if 'T' in self.include:
            params.append(Parameter('T',True, lower=0., upper=2., init=.1))

        params.append(Parameter('wfpt', False)) # Append likelihood parameter
        return params
    
    def get_root_node(self, param):
        """Create and return a prior distribution for [param].
        """
        return pm.Uniform(param.full_name,
                          lower=param.lower,
                          upper=param.upper,
                          value=param.init)

    def get_tau_node(self, param):
        return pm.Uniform(param.full_name, lower=0., upper=1., value=.1, plot=self.plot_tau)

    def get_child_node(self, param):
        if param.name.startswith('e') or param.name.startswith('v'):
            return pm.Normal(param.full_name,
                             mu=param.root,
                             tau=param.tau**-2,
                             plot=self.plot_subjs, trace=self.trace_subjs,
                             value=param.init)

        else:
            return pm.TruncatedNormal(param.full_name,
                                      a=param.lower,
                                      b=param.upper,
                                      mu=param.root, 
                                      tau=param.tau**-2,
                                      plot=self.plot_subjs, trace=self.trace_subjs,
                                      value=param.init)
    
    def get_rootless_child(self, param, params):
        if param.name.startswith('wfpt'):
            if self.wiener_params is not None:
                wp = self.wiener_params
                WienerFullIntrp = hddm.likelihoods.general_WienerFullIntrp_variable(err=wp['err'], nT=wp['nT'], nZ=wp['nZ'],
                                                                                    use_adaptive=wp['use_adaptive'], simps_err=wp['simps_err'])
            else:
                WienerFullIntrp =  hddm.likelihoods.WienerFullIntrp
            
            return WienerFullIntrp(param.name,
                                   value=param.data['rt'].flatten(),
                                   v = params['v'],
                                   a = params['a'],
                                   z = self._get_node('z',params),
                                   t = params['t'],
                                   Z = self._get_node('Z',params),
                                   T = self._get_node('T',params),
                                   V = self._get_node('V',params),
                                   observed=True)

        else:
            raise KeyError, "Rootless parameter named %s not found." % param.name

    def _get_node(self, node_name, params):
        if node_name in self.include:
            return params[node_name]
        elif node_name=='z' and self.no_bias and 'z' not in params:
            return 0.5
        else:
            return 0

class HDDM(Base):
    pass

class HDDMFullExtended(Base):
    def get_params(self):
        self.include = ['V','Z','T']
        params = [Parameter('z_trls', False),
                  Parameter('v_trls', False),
                  Parameter('t_trls', False)]
        params += list(super(self.__class__, self).get_params())

        return params

    def get_rootless_child(self, param, params):
        trials = len(param.data)

        if param.name.startswith('z_trls'):
            return [hddm.likelihoods.CenterUniform(param.full_name+str(i),
                                                   center=params['z'],
                                                   width=params['Z']) for i in range(trials)]

        elif param.name.startswith('v_trls'):
            return [pm.Normal(param.full_name+str(i),
                              mu=params['v'],
                              tau=params['V']**-2) for i in range(trials)]

        elif param.name.startswith('t_trls'):
            return [hddm.likelihoods.CenterUniform(param.full_name+str(i),
                                                   center=params['t'],
                                                   width=params['T']) for i in range(trials)]

        elif param.name.startswith('wfpt'):
            return hddm.likelihoods.WienerSingleTrial(param.full_name,
                                                      value=param.data['rt'],
                                                      v=params['v_trls'],
                                                      t=params['t_trls'], 
                                                      a=[params['a'] for i in range(trials)],
                                                      z=params['z_trls'],
                                                      observed=True)
        else:
            raise KeyError, "Rootless child node named %s not found." % param.name
        
class HLBA(Base):
    param_names = (('a',True), ('z',True), ('t',True), ('V',True), ('v0',True), ('v1',True), ('lba',False))

    def __init__(self, data, model_type=None, trace_subjs=True, normalize_v=True, no_bias=True, fix_sv=None, init=False, exclude=None, **kwargs):
        super(self.__class__, self).__init__(data, **kwargs)

        # LBA model
        self.normalize_v = normalize_v
        self.init_params = {}
            
        self.param_ranges = {'a_lower': .2,
                             'a_upper': 4.,
                             'v_lower': 0.1,
                             'v_upper': 3.,
                             'z_lower': .0,
                             'z_upper': 2.,
                             't_lower': .05,
                             't_upper': 2.,
                             'V_lower': .2,
                             'V_upper': 2.}
            
        if self.normalize_v:
            self.param_ranges['v_lower'] = 0.
            self.param_ranges['v_upper'] = 1.

    def get_rootless_child(self, param, params):
        return hddm.likelihoods.LBA(param.full_name,
                                    value=param.data['rt'],
                                    a=params['a'],
                                    z=params['z'],
                                    t=params['t'],
                                    v0=params['v0'],
                                    v1=params['v1'],
                                    V=params['V'],
                                    normalize_v=self.normalize_v,
                                    observed=True)

    def get_root_node(self, param):
        """Create and return a prior distribution for [param]. [tag] is
        used in case of dependent parameters.
        """
        if param.name == 'V' and self.fix_sv is not None: # drift rate variability
            return pm.Lambda(param.full_name, lambda x=self.fix_sv: x)
        else:
            return super(self.__class__, self).get_root_param(self, param)

    def get_child_node(self, param, plot=False):
        if param.name.startswith('V') and self.fix_sv is not None:
            return pm.Lambda(param.full_name, lambda x=param.root: x,
                             plot=plot, trace=self.trace_subjs)
        else:
            return super(self.__class__, self).get_child_node(param, plot=plot)
    
class HDDMContaminant(Base):
    def __init__(self, *args, **kwargs):
        super(HDDMContaminant, self).__init__(*args, **kwargs)
<<<<<<< HEAD
        self.params = (Parameter('a',True, lower=.5, upper=4.5),
                       Parameter('v',True, lower=-10., upper=10.), 
                       Parameter('z',True, lower=0., upper=1., init=.5), 
=======
        self.params = [Parameter('a',True, lower=.5, upper=4.5),
                       Parameter('v',True, lower=-6., upper=6.), 
>>>>>>> faa41242
                       Parameter('t',True, lower=.1, upper=2., init=.1),
                       Parameter('pi',True, lower=1e-3, upper=0.2),
                       Parameter('gamma',True, lower=1e-4, upper=1-1e-4),
                       Parameter('x', False), 
                       Parameter('dummy_gamma',False),
                       Parameter('dummy_pi',False),
                       Parameter('wfpt', False)]
        if not self.no_bias:
            self.params.append(Parameter('z',True, lower=0., upper=1., init=.5))
            
        self.t_min = 0
        self.t_max = max(self.data['rt'])

    def get_rootless_child(self, param, params):
        if param.name.startswith('wfpt'):
            return hddm.likelihoods.WienerSimpleContaminant(param.full_name,
                                                            value=param.data['rt'],
                                                            cont_x=params['x'],
                                                            gamma=params['gamma'],
                                                            v=params['v'],
                                                            t=params['t'],
                                                            a=params['a'],
                                                            z=self._get_node('z', params),
                                                            t_min=self.t_min,
                                                            t_max=self.t_max,
                                                            observed=True)
        elif param.name.startswith('x'):
            return pm.Bernoulli(param.full_name, p=params['pi'], size=len(param.data['rt']), plot=False)
        elif param.name.startswith('dummy_gamma'):
            return pm.Bernoulli(param.full_name, params['gamma'], value=[True,False], observed=True)
        elif param.name.startswith('dummy_pi'):
            return pm.Bernoulli(param.full_name, params['pi'], value=[True], observed=True)
        else:
            raise KeyError, "Rootless child parameter %s not found" % param.name

    def remove_outliers(self, cutoff=.5):
        data_dep = self._get_data_depend()

        data_out = []
        cont = []
        
        # Find x param
        for param in self.params:
            if param.name == 'x':
                break

        for i, (data, params_dep, dep_name) in enumerate(data_dep):
            dep_name = str(dep_name)
            # Contaminant probability
            print dep_name
            for subj_idx, subj in enumerate(self._subjs):
                data_subj = data[data['subj_idx'] == subj]
                cont_prob = np.mean(param.child_nodes[dep_name][subj_idx].trace(), axis=0)
            
                no_cont = np.where(cont_prob < cutoff)[0]
                cont.append(np.logical_not(no_cont))
                data_out.append(data_subj[no_cont])

        data_all = np.concatenate(data_out)
        data_all['rt'] = np.abs(data_all['rt'])
        
        return data_all, np.concatenate(cont)

class HDDMAntisaccade(Base):
    def __init__(self, data, no_bias=True, init=True, **kwargs):
        super(self.__class__, self).__init__(data, **kwargs)
        
        if 'instruct' not in self.data.dtype.names:
            raise AttributeError, 'data has to contain a field name instruct.'

        self.params = (Parameter('v',True, lower=-6, upper=0., init=-1.),
                       Parameter('v_switch', True, lower=0, upper=6., init=1.),
                       Parameter('a', True, lower=1, upper=4, init=2),
                       Parameter('t', True, lower=0.1, upper=1., init=0.1),
                       Parameter('t_switch', True, lower=0.05, upper=0.7, init=0.3),
                       Parameter('wfpt', False))
            
    def get_rootless_child(self, param, params):
        if param.name == 'wfpt':
            return hddm.likelihoods.WienerAntisaccade(param.full_name,
                                                      value=param.data['rt'],
                                                      instruct=param.data['instruct'],
                                                      v=params['v'],
                                                      v_switch=params['v_switch'],
                                                      a=params['a'],
                                                      z=.5,
                                                      t=params['t'],
                                                      t_switch=params['t_switch'],
                                                      observed=True)
        else:
            raise TypeError, "Parameter named %s not found." % param.name



class HDDMRegressor(Base):
    def __init__(self, data, effects_on=None, use_root_for_effects=False, **kwargs):
        """Hierarchical Drift Diffusion Model analyses for Cavenagh et al, IP.

        Arguments:
        ==========
        data: structured numpy array containing columns: subj_idx, response, RT, theta, dbs

        Keyword Arguments:
        ==================
        effect_on <list>: theta and dbs effect these DDM parameters.
        depend_on <list>: separate stimulus distributions for these parameters.

        Example:
        ========
        The following will create and fit a model on the dataset data, theta and dbs affect the threshold. For each stimulus,
        there are separate drift parameter, while there is a separate HighConflict and LowConflict threshold parameter. The effect coding type is dummy.

        model = Theta(data, effect_on=['a'], depend_on=['v', 'a'], effect_coding=False, HL_on=['a'])
        model.mcmc()
        """
        if effects_on is None:
            self.effects_on = {'a': 'theta'}
        else:
            self.effects_on = effects_on

        self.use_root_for_effects = use_root_for_effects
        
        super(self.__class__, self).__init__(data, **kwargs)
        
    def get_params(self):
        params = []

        # Add rootless nodes for effects
        for effect_on, col_names in self.effects_on.iteritems():
            if type(col_names) is str or (type(col_names) is list and len(col_names) == 1):
                if type(col_names) is list:
                    col_names = col_names[0]
                params.append(Parameter('e_%s_%s'%(col_names, effect_on), True, lower=-3., upper=3., init=0, no_childs=self.use_root_for_effects))
                params.append(Parameter('error_%s_%s'%(col_names, effect_on), True, lower=0., upper=10., init=0, no_childs=self.use_root_for_effects))
                params.append(Parameter('e_inst_%s_%s'%(col_names, effect_on), 
                                        False,
                                        vars={'col_name':col_names,
                                              'effect_on':effect_on,
                                              'e':'e_%s_%s'%(col_names, effect_on)}))
            elif len(col_names) == 2:
                for col_name in col_names:
                    params.append(Parameter('e_%s_%s'%(col_name, effect_on), True, lower=-3., upper=3., init=0, no_childs=self.use_root_for_effects))
                params.append(Parameter('error_%s_%s'%(col_names, effect_on), True, lower=0, upper=10., init=0, no_childs=self.use_root_for_effects))
                params.append(Parameter('e_inter_%s_%s_%s'%(col_names[0], col_names[1], effect_on), 
                                        True, lower=-3., upper=3., init=0, no_childs=self.use_root_for_effects))
                params.append(Parameter('e_inst_%s_%s_%s'%(col_names[0], col_names[1], effect_on), 
                                        False,
                                        vars={'col_name0': col_names[0],
                                              'col_name1': col_names[1],
                                              'effect_on': effect_on,
                                              'e1':'e_%s_%s'%(col_names[0], effect_on),
                                              'e2':'e_%s_%s'%(col_names[1], effect_on),
                                              'inter':'e_inter_%s_%s_%s'%(col_names[0], col_names[1], effect_on)}))
            else:
                raise NotImplementedError, "Only 1 or 2 regressors allowed per variable."

        params += super(self.__class__, self).get_params()

        return params

    def get_rootless_child(self, param, params):
        """Generate the HDDM."""
        if param.name.startswith('e_inst'):
            if not param.vars.has_key('inter'):
                # No interaction
                if param.vars['effect_on'] == 't':
                    func = effect1_nozero
                else:
                    func = effect1

                return pm.Deterministic(func, param.full_name, param.full_name,
                                        parents={'base': self._get_node(param.vars['effect_on'], params),
                                                 'e1': params[param.vars['e']],
                                                 'data': param.data[param.vars['col_name']]}, trace=False, plot=self.plot_subjs)
            else:
                    
                return pm.Deterministic(effect2, param.full_name, param.full_name,
                                        parents={'base': params[param.vars['effect_on']],
                                                 'e1': params[param.vars['e1']],
                                                 'e2': params[param.vars['e2']],
                                                 'e_inter': params[param.vars['inter']],
                                                 'data_e1': param.data[param.vars['col_name0']],
                                                 'data_e2': param.data[param.vars['col_name1']]}, trace=False)

        for effect_on, col_name in self.effects_on.iteritems():
            if type(col_name) is str:
                params[effect_on] = params['e_inst_%s_%s'%(col_name, effect_on)]
            else:
                params[effect_on] = params['e_inst_%s_%s_%s'%(col_name[0], col_name[1], effect_on)]

        if self.model_type == 'simple':
            model = hddm.likelihoods.WienerSimpleMulti(param.full_name,
                                                       value=param.data['rt'],
                                                       v=params['v'],
                                                       a=params['a'],
                                                       z=self._get_node('z',params),
                                                       t=params['t'],
                                                       multi=self.effects_on.keys(),
                                                       observed=True)
        elif self.model_type == 'full':
            model = hddm.likelihoods.WienerFullMulti(param.full_name,
                                                     value=param.data['rt'],
                                                     v=params['v'],
                                                     V=self._get_node('V', params),
                                                     a=params['a'],
                                                     z=self._get_node('z', params),
                                                     Z=self._get_node('Z', params),
                                                     t=params['t'],
                                                     T=self._get_node('T', params),
                                                     multi=self.effects_on.keys(),
                                                     observed=True)
        return model

def effect1(base, e1, error, data):
    """Effect distribution.
    """
    return base + e1 * data + error

def effect1_nozero(base, e1, error, data):
    """Effect distribution where values <0 will be set to 0.
    """
    value = base + e1 * data + error
    value[value < 0] = 0.
    value[value > .4] = .4
    return value

def effect2(base, e1, e2, e_inter, error, data_e1, data_e2):
    """2-regressor effect distribution
    """
    return base + data_e1*e1 + data_e2*e2 + data_e1*data_e2*e_inter + error

if __name__ == "__main__":
    import doctest
    doctest.testmod()<|MERGE_RESOLUTION|>--- conflicted
+++ resolved
@@ -237,14 +237,8 @@
 class HDDMContaminant(Base):
     def __init__(self, *args, **kwargs):
         super(HDDMContaminant, self).__init__(*args, **kwargs)
-<<<<<<< HEAD
-        self.params = (Parameter('a',True, lower=.5, upper=4.5),
-                       Parameter('v',True, lower=-10., upper=10.), 
-                       Parameter('z',True, lower=0., upper=1., init=.5), 
-=======
         self.params = [Parameter('a',True, lower=.5, upper=4.5),
                        Parameter('v',True, lower=-6., upper=6.), 
->>>>>>> faa41242
                        Parameter('t',True, lower=.1, upper=2., init=.1),
                        Parameter('pi',True, lower=1e-3, upper=0.2),
                        Parameter('gamma',True, lower=1e-4, upper=1-1e-4),
