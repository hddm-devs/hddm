"""
.. module:: HDDM
   :platform: Agnostic
   :synopsis: Defvalueion of HDDM models.

.. moduleauthor:: Thomas Wiecki <thomas.wiecki@gmail.com>
                  Imri Sofer <imrisofer@gmail.com>


"""

from __future__ import division
from collections import OrderedDict

import numpy as np
import pymc as pm
<<<<<<< HEAD

=======
import matplotlib.pyplot as plt
>>>>>>> 9f7bf553
import hddm
import kabuki
import kabuki.step_methods as steps
import scipy as sp
import inspect

from kabuki.hierarchical import Knode
from copy import deepcopy
<<<<<<< HEAD
=======
from scipy.optimize import fmin_powell
from scipy import stats
>>>>>>> 9f7bf553

class AccumulatorModel(kabuki.Hierarchical):
    def __init__(self, data, **kwargs):
        # Flip sign for lower boundary RTs
        data = hddm.utils.flip_errors(data)

        self.group_only_nodes = kwargs.pop('group_only_nodes', ())

        super(AccumulatorModel, self).__init__(data, **kwargs)


    def create_family_normal(self, name, value=0, g_mu=None,
                             g_tau=15**-2, var_lower=1e-10,
                             var_upper=100, var_value=.1):
        if g_mu is None:
            g_mu = value

        knodes = OrderedDict()

        if self.is_group_model and name not in self.group_only_nodes:
            g = Knode(pm.Normal, '%s' % name, mu=g_mu, tau=g_tau,
                      value=value, depends=self.depends[name])
            var = Knode(pm.Uniform, '%s_var' % name, lower=var_lower,
                        upper=var_upper, value=var_value)
            tau = Knode(pm.Deterministic, '%s_tau' % name,
                        doc='%s_tau' % name, eval=lambda x: x**-2, x=var,
                        plot=False, trace=False, hidden=True)
            subj = Knode(pm.Normal, '%s_subj' % name, mu=g, tau=tau,
                         value=value, depends=('subj_idx',),
                         subj=True, plot=self.plot_subjs)
            knodes['%s'%name] = g
            knodes['%s_var'%name] = var
            knodes['%s_tau'%name] = tau
            knodes['%s_bottom'%name] = subj

        else:
            subj = Knode(pm.Normal, name, mu=g_mu, tau=g_tau,
                         value=value, depends=self.depends[name])

            knodes['%s_bottom'%name] = subj

        return knodes


    def create_family_trunc_normal(self, name, value=0, lower=None,
                                   upper=None, var_lower=1e-10,
                                   var_upper=100, var_value=.1):
        knodes = OrderedDict()

        if self.is_group_model and name not in self.group_only_nodes:
            g = Knode(pm.Uniform, '%s' % name, lower=lower,
                      upper=upper, value=value, depends=self.depends[name])
            var = Knode(pm.Uniform, '%s_var' % name, lower=var_lower,
                        upper=var_upper, value=var_value)
            tau = Knode(pm.Deterministic, '%s_tau' % name,
                        doc='%s_tau' % name, eval=lambda x: x**-2, x=var,
                        plot=False, trace=False, hidden=True)
            subj = Knode(pm.TruncatedNormal, '%s_subj' % name, mu=g,
                         tau=tau, a=lower, b=upper, value=value,
                         depends=('subj_idx',), subj=True, plot=self.plot_subjs)

            knodes['%s'%name] = g
            knodes['%s_var'%name] = var
            knodes['%s_tau'%name] = tau
            knodes['%s_bottom'%name] = subj

        else:
            subj = Knode(pm.Uniform, name, lower=lower,
                         upper=upper, value=value,
                         depends=self.depends[name])
            knodes['%s_bottom'%name] = subj

        return knodes


    def create_family_invlogit(self, name, value, g_mu=None, g_tau=15**-2,
                               var_lower=1e-10, var_upper=100, var_value=.1):
        if g_mu is None:
            g_mu = value

        # logit transform values
        value_trans = np.log(value) - np.log(1-value)
        g_mu_trans = np.log(g_mu) - np.log(1-g_mu)

        knodes = OrderedDict()

        if self.is_group_model and name not in self.group_only_nodes:
            g_trans = Knode(pm.Normal,
                            '%s_trans'%name,
                            mu=g_mu_trans,
                            tau=g_tau,
                            value=value_trans,
                            depends=self.depends[name],
                            plot=False,
                            hidden=True
            )

            g = Knode(pm.InvLogit, name, ltheta=g_trans, plot=True,
                      trace=True)

            var = Knode(pm.Uniform, '%s_var'%name, lower=var_lower,
                        upper=var_upper, value=var_value)

            tau = Knode(pm.Deterministic, '%s_tau'%name, doc='%s_tau'
                        % name, eval=lambda x: x**-2, x=var,
                        plot=False, trace=False, hidden=True)

            subj_trans = Knode(pm.Normal, '%s_subj_trans'%name,
                               mu=g_trans, tau=tau, value=value_trans,
                               depends=('subj_idx',), subj=True,
                               plot=False, hidden=True)

            subj = Knode(pm.InvLogit, '%s_subj'%name,
                         ltheta=subj_trans, depends=('subj_idx',),
                         plot=self.plot_subjs, trace=True, subj=True)

            knodes['%s_trans'%name]      = g_trans
            knodes['%s'%name]            = g
            knodes['%s_var'%name]        = var
            knodes['%s_tau'%name]        = tau

            knodes['%s_subj_trans'%name] = subj_trans
            knodes['%s_bottom'%name]     = subj

        else:
            g_trans = Knode(pm.Normal, '%s_trans'%name, mu=g_mu,
                            tau=g_tau, value=value_trans,
                            depends=self.depends[name], plot=False, hidden=True)

            g = Knode(pm.InvLogit, '%s'%name, ltheta=g_trans, plot=True,
                      trace=True )

            knodes['%s_trans'%name] = g_trans
            knodes['%s_bottom'%name] = g

        return knodes

    def create_family_exp(self, name, value=0, g_mu=None,
                          g_tau=15**-2, var_lower=1e-10, var_upper=100, var_value=.1):
        if g_mu is None:
            g_mu = value

        value_trans = np.log(value)
        g_mu_trans = np.log(g_mu)

        knodes = OrderedDict()
        if self.is_group_model and name not in self.group_only_nodes:
            g_trans = Knode(pm.Normal, '%s_trans' % name, mu=g_mu_trans,
                            tau=g_tau, value=value_trans,
                            depends=self.depends[name], plot=False, hidden=True)

            g = Knode(pm.Deterministic, '%s'%name, eval=lambda x: np.exp(x),
                      x=g_trans, plot=True)

            var = Knode(pm.Uniform, '%s_var' % name,
                        lower=var_lower, upper=var_upper, value=var_value)

            tau = Knode(pm.Deterministic, '%s_tau' % name, eval=lambda x: x**-2,
                        x=var, plot=False, trace=False, hidden=True)

            subj_trans = Knode(pm.Normal, '%s_subj_trans'%name, mu=g_trans,
                         tau=tau, value=value_trans, depends=('subj_idx',),
                         subj=True, plot=False, hidden=True)

            subj = Knode(pm.Deterministic, '%s_subj'%name, eval=lambda x: np.exp(x),
                         x=subj_trans,
                         depends=('subj_idx',), plot=self.plot_subjs,
                         trace=True, subj=True)

            knodes['%s_trans'%name]      = g_trans
            knodes['%s'%name]            = g
            knodes['%s_var'%name]        = var
            knodes['%s_tau'%name]        = tau
            knodes['%s_subj_trans'%name] = subj_trans
            knodes['%s_bottom'%name]     = subj

        else:
            g_trans = Knode(pm.Normal, '%s_trans' % name, mu=g_mu_trans,
                            tau=g_tau, value=value_trans,
                            depends=self.depends[name], plot=False, hidden=True)

            g = Knode(pm.Deterministic, '%s'%name, doc='%s'%name, eval=lambda x: np.exp(x), x=g_trans, plot=True)
            knodes['%s_trans'%name] = g_trans
            knodes['%s_bottom'%name] = g

        return knodes


    def _create_an_average_model(self):
        raise NotImplementedError, "This method has to be overloaded. See HDDMBase."


    def quantiles_chi2square_optimization(self, quantiles=(.1, .3, .5, .7, .9 ), verbose=1):
        """
        quantile optimization using chi^2.
        Input:
            quantiles <sequance> - a sequance of quantiles.
                the default values are the one used by Ratcliff (.1, .3, .5, .7, .9).
            verbose <int> - verbose
        Output:
            results <dict> - a results dictionary of the parameters values.
            The values of the nodes in single subject model is update according to the results.
            The nodes of group models are not updated
        """

        #run optimization for group model
        if self.is_group_model:

            #get all obs nodes
            obs_db = self.get_observeds()

            #create an average model (avergae of all subjects)
            try:
                average_model = self._create_an_average_model()
            except AttributeError:
                raise AttributeError("User must define _create_an_average_model in order to use the quantiles optimization method")

            #group obs nodes according to their tag and (condittion)
            #and for each group average the quantiles
            for (tag, tag_obs_db) in obs_db.groupby(obs_db.tag):

                #set quantiles for each observed_node
                obs_nodes = tag_obs_db.node;
                [obs.compute_quantiles_stats(quantiles) for obs in obs_nodes]

                #get n_samples, freq_obs, and emp_rt
                stats = [obs.get_quantiles_stats() for obs in obs_nodes]
                n_samples = sum([x.n_samples for x in stats])
                freq_obs = sum(np.array([x.freq_obs for x in stats]),0)
                emp_rt = np.mean(np.array([x.emp_rt for x in stats]),0)

                #set average quantiles  to have the same statitics
                obs_knode = [x for x in self.knodes if x.name == 'wfpt'][0]
                node_name = obs_knode.create_node_name(tag) #get node name
                average_node = average_model.nodes_db.ix[node_name]['node'] #get the average node
                average_node.set_quantiles_stats(n_samples, emp_rt, freq_obs) #set the quantiles

            #optimize
            results = average_model._quantiles_chi2square_optimization_single(quantiles=quantiles, compute_stats=False,
                                                           verbose=verbose)


        #run optimization for single subject model
        else:
            results = self._quantiles_chi2square_optimization_single(quantiles=quantiles, compute_stats=True,
                                                           verbose=verbose)

        return results


    def _quantiles_chi2square_optimization_single(self, quantiles, compute_stats, verbose):
        """
        function used by quantiles_chi2square_optimization to fit the a single subject model
        Input:
         quantiles <sequance> - same as in quantiles_chi2square_optimization
         cmopute_stats <boolean> - whether to copmute the quantile stats using the node's
             compute_quantiles_stats method
            verbose <int> - verbose

        Output:
            results <dict> - same as in quantiles_chi2square_optimization
        """

        #get obs_nodes
        obs_nodes = self.get_observeds()['node']

        #set quantiles for each observed_node (if needed)
        if compute_stats:
            [obs.compute_quantiles_stats(quantiles) for obs in obs_nodes]

        #get all stochastic parents of observed nodes
        db = self.nodes_db
        parents = db[(db.stochastic == True) & (db.observed == False)]['node']
        values = [x.value for x in parents]

        #define objective
        def objective(values):
            for (i, value) in enumerate(values):
                parents[i].value = value
            return sum([obs.chisquare() for obs in obs_nodes])

        #optimze
        fmin_powell(objective, values)
        results = self.values

        if verbose > 0:
            print results

        return results



class HDDMBase(AccumulatorModel):
    """Implements the hierarchical Ratcliff drift-diffusion model
    using the Navarro & Fuss likelihood and numerical integration over
    the variability parameters.

    :Arguments:
        data : numpy.recarray
            Input data with a row for each trial.
             Must contain the following columns:
              * 'rt': Reaction time of trial in seconds.
              * 'response': Binary response (e.g. 0->error, 1->correct)
             May contain:
              * 'subj_idx': A unique ID (int) of the subject.
              * Other user-defined columns that can be used in depends on keyword.
    :Example:
        >>> data, params = hddm.generate.gen_rand_data() # gen data
        >>> model = hddm.HDDM(data) # create object
        >>> mcmc = model.mcmc() # Create pymc.MCMC object
        >>> mcmc.sample() # Sample from posterior
    :Optional:
        include : iterable
            Optional inter-trial variability parameters to include.
             Can be any combination of 'sv', 'sz' and 'st'. Passing the string
            'all' will include all three.

            Note: Including 'sz' and/or 'st' will increase run time significantly!

            is_group_model : bool
                If True, this results in a hierarchical
                model with separate parameter distributions for each
                subject. The subject parameter distributions are
                themselves distributed according to a group parameter
                distribution.

                If not provided, this parameter is set to True if data
                provides a column 'subj_idx' and False otherwise.

            depends_on : dict
                Specifies which parameter depends on data
                of a column in data. For each unique element in that
                column, a separate set of parameter distributions will be
                created and applied. Multiple columns can be specified in
                a sequential container (e.g. list)

                :Example:

                    >>> hddm.HDDM(data, depends_on={'v':'difficulty'})

                    Separate drift-rate parameters will be estimated
                    for each difficulty. Requires 'data' to have a
                    column difficulty.


            bias : bool
                Whether to allow a bias to be estimated. This
                is normally used when the responses represent
                left/right and subjects could develop a bias towards
                responding right. This is normally never done,
                however, when the 'response' column codes
                correct/error.

            plot_var : bool
                 Plot group variability parameters when calling pymc.Matplot.plot()
                 (i.e. variance of Normal distribution.)

            wiener_params : dict
                 Parameters for wfpt evaluation and
                 numerical integration.

                 :Parameters:
                     * err: Error bound for wfpt (default 1e-4)
                     * n_st: Maximum depth for numerical integration for st (default 2)
                     * n_sz: Maximum depth for numerical integration for Z (default 2)
                     * use_adaptive: Whether to use adaptive numerical integration (default True)
                     * simps_err: Error bound for Simpson integration (default 1e-3)

    """

    def __init__(self, data, bias=False, include=(),
                 wiener_params=None, **kwargs):

        self._kwargs = kwargs

        self.include = set()
        if include is not None:
            if include == 'all':
                [self.include.add(param) for param in ('st','sv','sz')]
            else:
                [self.include.add(param) for param in include]

        if bias:
            self.include.add('z')

        if wiener_params is None:
            self.wiener_params = {'err': 1e-4, 'n_st':2, 'n_sz':2,
                                  'use_adaptive':1,
                                  'simps_err':1e-3}
        else:
            self.wiener_params = wiener_params
        wp = self.wiener_params

        #set cdf_range
        cdf_bound = max(np.abs(data['rt'])) + 1;
        cdf_range = (-cdf_bound, cdf_bound)

        #set wfpt class
        self.wfpt_class = hddm.likelihoods.generate_wfpt_stochastic_class(wp, cdf_range=cdf_range)

        super(HDDMBase, self).__init__(data, **kwargs)

    def create_wfpt_knode(self, knodes):
        wfpt_parents = OrderedDict()
        wfpt_parents['a'] = knodes['a_bottom']
        wfpt_parents['v'] = knodes['v_bottom']
        wfpt_parents['t'] = knodes['t_bottom']

        wfpt_parents['sv'] = knodes['sv_bottom'] if 'sv' in self.include else 0
        wfpt_parents['sz'] = knodes['sz_bottom'] if 'sz' in self.include else 0
        wfpt_parents['st'] = knodes['st_bottom'] if 'st' in self.include else 0
        wfpt_parents['z'] = knodes['z_bottom'] if 'z' in self.include else 0.5

        return Knode(self.wfpt_class, 'wfpt', observed=True, col_name='rt', **wfpt_parents)

    def plot_posterior_predictive(self, *args, **kwargs):
        if 'value_range' not in kwargs:
            kwargs['value_range'] = np.linspace(-5, 5, 100)
        kabuki.analyze.plot_posterior_predictive(self, *args, **kwargs)


    def _create_an_average_model(self):
        """
        create an average model for group model quantiles optimization.

        The function return an instance of the model that was initialize with the same parameters as the
        original model but with the is_group_model argument set to False.
        since it depends on the specifics of the class it should be implemented by the user for each new class.
        """

        #this code only check that the arguments are as expected, i.e. the constructor was not change
        #since we wrote this function
        init_args = set(inspect.getargspec(self.__init__).args)
        known_args = set(['wiener_params', 'include', 'self', 'bias', 'data'])
        assert known_args == init_args, "Arguments of the constructor are not as expected"

        #create the avg model
        avg_model  = self.__class__(self.data, include=self.include, is_group_model=False, **self._kwargs)
        return avg_model


class HDDMTruncated(HDDMBase):
   def create_knodes(self):
        """Returns list of model parameters.
        """

        knodes = OrderedDict()
        knodes.update(self.create_family_trunc_normal('a', lower=1e-3, upper=1e3, value=1))
        knodes.update(self.create_family_normal('v', value=0))
        knodes.update(self.create_family_trunc_normal('t', lower=1e-3, upper=1e3, value=.01))
        if 'sv' in self.include:
            knodes.update(self.create_family_trunc_normal('sv', lower=0, upper=1e3, value=1))
        if 'sz' in self.include:
            knodes.update(self.create_family_trunc_normal('sz', lower=0, upper=1, value=.1))
        if 'st' in self.include:
            knodes.update(self.create_family_trunc_normal('st', lower=0, upper=1e3, value=.01))
        if 'z' in self.include:
            knodes.update(self.create_family_trunc_normal('z', lower=0, upper=1, value=.5))

        knodes['wfpt'] = self.create_wfpt_knode(knodes)

        return knodes.values()


class HDDM(HDDMBase):
    def __init__(self, *args, **kwargs):
        self.use_gibbs = kwargs.pop('use_gibbs_for_mean', True)
        self.use_slice = kwargs.pop('use_slice_for_std', True)

        super(self.__class__, self).__init__(*args, **kwargs)

    def pre_sample(self):
        if not self.is_group_model:
            return

        # apply gibbs sampler to normal group nodes
        for name, node_descr in self.iter_group_nodes():
            node = node_descr['node']
            knode_name = node_descr['knode_name'].replace('_trans', '')
            if self.use_gibbs and isinstance(node, pm.Normal) and knode_name not in self.group_only_nodes:
                self.mc.use_step_method(steps.kNormalNormal, node)
            if self.use_slice and isinstance(node, pm.Uniform) and knode_name not in self.group_only_nodes:
                self.mc.use_step_method(steps.UniformPriorNormalstd, node)

    def create_knodes(self):
        knodes = OrderedDict()
        knodes.update(self.create_family_exp('a', value=1))
        knodes.update(self.create_family_normal('v', value=0))
        knodes.update(self.create_family_exp('t', value=.01))
        if 'sv' in self.include:
            # TW: Use kabuki.utils.HalfCauchy, S=10, value=1 instead?
            knodes.update(self.create_family_trunc_normal('sv', lower=0, upper=1e3, value=1))
            #knodes.update(self.create_family_exp('sv', value=1))
        if 'sz' in self.include:
            knodes.update(self.create_family_exp('sz', value=.1))
        if 'st' in self.include:
            knodes.update(self.create_family_exp('st', value=.01))
        if 'z' in self.include:
            knodes.update(self.create_family_invlogit('z', value=.5))

        knodes['wfpt'] = self.create_wfpt_knode(knodes)

        return knodes.values()

if __name__ == "__main__":
    import doctest
    doctest.testmod()<|MERGE_RESOLUTION|>--- conflicted
+++ resolved
@@ -14,11 +14,7 @@
 
 import numpy as np
 import pymc as pm
-<<<<<<< HEAD
-
-=======
-import matplotlib.pyplot as plt
->>>>>>> 9f7bf553
+
 import hddm
 import kabuki
 import kabuki.step_methods as steps
@@ -27,11 +23,8 @@
 
 from kabuki.hierarchical import Knode
 from copy import deepcopy
-<<<<<<< HEAD
-=======
 from scipy.optimize import fmin_powell
 from scipy import stats
->>>>>>> 9f7bf553
 
 class AccumulatorModel(kabuki.Hierarchical):
     def __init__(self, data, **kwargs):
