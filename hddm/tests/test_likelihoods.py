import numpy as np
from numpy.random import rand

import unittest

import pymc as pm

import hddm
from hddm.likelihoods import *
from hddm.generate import *
from scipy.integrate import *

from nose import SkipTest

class TestGPU(unittest.TestCase):
    def runTest(self):
        pass
        #self.setUp()
    
    def setUp(self, size=20):
        try:
            import wfpt_gpu
            import pycuda.driver as cuda
            import pycuda
        except ImportError:
            raise SkipTest("Could not import pycuda, skipping tests for GPU version of wfpt.")

        pycuda.tools.mark_cuda_test(wfpt_gpu.pdf_func_complete)
        x = np.random.rand(size)+.5
        x32 = x.astype(np.float32)
        
        self.params_single = {'x':1., 'a': 2., 'z': .5, 't':.3, 'v':.5}
        self.params_multi32 = {'x':x32, 'a': 2., 'z': .5, 't':.3, 'v':.5}
        self.params_multi = {'x':x, 'a': 2., 'z': .5, 't':.3, 'v':.5}
        self.params_multi_multi = self.create_params(x32)

    def create_params(self, x):
        params = {'x':x,
                  'a': np.ones_like(x)*2,
                  'z': np.ones_like(x)*1,
                  't':np.ones_like(x)*.3,
                  'v':np.ones_like(x)*.5}

        return params

    def test_GPU(self):
        logp = hddm.likelihoods.wiener_like_gpu(value=self.params_multi_multi['x'],
                               a=self.params_multi_multi['a'],
                               z=self.params_multi_multi['z'],
                               v=self.params_multi_multi['v'],
                               t=self.params_multi_multi['t'], debug=True)
        logp_single = hddm.likelihoods.wiener_like_gpu_single(value=self.params_multi32['x'],
                                       a=self.params_multi32['a'],
                                       z=self.params_multi32['z'],
                                       v=self.params_multi32['v'],
                                       t=self.params_multi32['t'], debug=True)

        np.testing.assert_array_almost_equal(logp, logp_single, 4)

    def test_GPU_direct(self):
        out = np.empty_like(self.params_multi_multi['x'])
        wfpt_gpu.pdf_func_complete(cuda.In(-(self.params_multi_multi['x']-self.params_multi_multi['t'])),
                                   cuda.In(self.params_multi_multi['a']),
                                   cuda.In(self.params_multi_multi['z']),
                                   cuda.In(self.params_multi_multi['v']),
                                   np.float32(0.0001), np.int16(1), cuda.Out(out),
                                   block = (self.params_multi_multi['x'].shape[0], 1, 1))

        probs = hddm.wfpt.pdf_array(-self.params_multi['x'],
                               self.params_multi['v'],
                               self.params_multi['a'],
                               self.params_multi['z'],
                               self.params_multi['t'],
                               0.0001, 1)


        np.testing.assert_array_almost_equal(out,probs,4)

    def test_simple(self):
        logp = hddm.likelihoods.wiener_like_simple(value=self.params_multi['x'],
                                  a=self.params_multi['a'],
                                  z=self.params_multi['z'],
                                  v=self.params_multi['v'],
                                  t=self.params_multi['t'])

        #t=timeit.Timer("""wiener_like_simple(value=-self.params_multi['x'], a=self.params_multi['a'], z=self.params_multi['z'], v=self.params_multi['v'], ter=self.params_multi['ter'])""", setup="from ddm_likelihood import *")
        #print t.timeit()

        logp_gpu = hddm.likelihoods.wiener_like_gpu(value=self.params_multi_multi['x'],
                               a=self.params_multi_multi['a'],
                               z=self.params_multi_multi['z'],
                               v=self.params_multi_multi['v'],
                               t=self.params_multi_multi['t'])

        self.assertAlmostEqual(np.float32(logp), logp_gpu, 4)

    def test_gpu_global(self):
        logp_gpu_global = hddm.likelihoods.wiener_like_gpu_global(value=self.params_multi_multi['x'],
                                                 a=self.params_multi_multi['a'],
                                                 z=self.params_multi_multi['z'],
                                                 v=self.params_multi_multi['v'],
                                                 t=self.params_multi_multi['t'], debug=True)

        logp_cpu = hddm.likelihoods.wiener_like_cpu(value=self.params_multi_multi['x'],
                                   a=self.params_multi_multi['a'],
                                   z=self.params_multi_multi['z'],
                                   v=self.params_multi_multi['v'],
                                   t=self.params_multi_multi['t'], debug=True)

        np.testing.assert_array_almost_equal(logp_cpu, logp_gpu_global, 4)

        free_gpu()
        
    def benchmark(self):
        logp_gpu = hddm.likelihoods.wiener_like_gpu(value=-self.params_multi_multi['x'],
                                   a=self.params_multi_multi['a'],
                                   z=self.params_multi_multi['z'],
                                   v=self.params_multi_multi['v'],
                                   t=self.params_multi_multi['t'], debug=True)

        logp_gpu_opt = hddm.likelihoods.wiener_like_gpu_opt(value=-self.params_multi_multi['x'],
                                   a=self.params_multi_multi['a'],
                                   z=self.params_multi_multi['z'],
                                   v=self.params_multi_multi['v'],
                                   t=self.params_multi_multi['t'], debug=True)

        logp_cpu = hddm.likelihoods.wiener_like_cpu(value=-self.params_multi_multi['x'],
                                   a=self.params_multi_multi['a'],
                                   z=self.params_multi_multi['z'],
                                   v=self.params_multi_multi['v'],
                                   t=self.params_multi_multi['t'], debug=True)

        #np.testing.assert_array_almost_equal(logp_cpu, logp_gpu, 4)

        #print logp_cpu, logp_gpu

    def benchmark_global(self):
        logp_gpu_global = hddm.likelihoods.wiener_like_gpu_global(value=-self.params_multi_multi['x'],
                                                 a=self.params_multi_multi['a'],
                                                 z=self.params_multi_multi['z'],
                                                 v=self.params_multi_multi['v'],
                                                 t=self.params_multi_multi['t'], debug=False)

        logp_cpu = hddm.likelihoods.wiener_like_cpu(value=-self.params_multi_multi['x'],
                                   a=self.params_multi_multi['a'],
                                   z=self.params_multi_multi['z'],
                                   v=self.params_multi_multi['v'],
                                   t=self.params_multi_multi['t'], debug=False)


    def benchmark_cpu(self):
        logp_cpu = hddm.likelihoods.wiener_like_cpu(value=-self.params_multi_multi['x'],
                                                    a=self.params_multi_multi['a'],
                                                    z=self.params_multi_multi['z'],
                                                    v=self.params_multi_multi['v'],
                                                    t=self.params_multi_multi['t'], debug=True)

def benchmark(size=100, reps=2000):
    import cProfile
    import pstats
#    cProfile.run('import hddm_test; bench = hddm_test.TestLikelihoodFuncs(); bench.setUp(size=%i); [bench.benchmark() for i in range(%i)]'%(size, reps), 'benchmark')
#    p = pstats.Stats('benchmark')
#    p.print_stats('wiener_like')

    cProfile.run('import test_likelihoods; bench = hddm_test.TestLikelihoodFuncs(); bench.setUp(size=%i); [bench.benchmark_global() for i in range(%i)]'%(size, reps), 'benchmark')
    p = pstats.Stats('benchmark')
    p.print_stats('wiener_like')
    free_gpu()

    return p


class TestWfpt(unittest.TestCase):
    def __init__(self, *args, **kwargs):
        super(TestWfpt, self).__init__(*args, **kwargs)
        self.bins=50
        self.range_=(-4,4)
        self.samples=5000
        self.x = np.linspace(self.range_[0], self.range_[1], self.bins)
       
    def runTest(self):
        pass

    def test_pdf(self):
        """Test if our wfpt pdf implementation yields the same results as the reference implementation by Navarro & Fuss 2009"""
        try:
            import mlabwrap
        except ImportError:
            print "Could not import mlabwrap, not performing pdf comparison test."
            return

        for i in range(500):
            v = (rand()-.5)*1.5
            t = rand()*.5
            a = 1.5+rand()
            z = .5*rand()
            z_nonorm = a*z
            rt = rand()*4 + t
            err = 10*(np.ceil(rand()*20))
            # Test if equal up to the 9th decimal.
            matlab_wfpt = mlabwrap.mlab.wfpt(rt, v, a, z_nonorm, err)[0][0]
            python_wfpt = hddm.wfpt.pdf(rt, v, a, z, err)
            print v,t,a,z,z_nonorm,rt,err, matlab_wfpt, python_wfpt
            np.testing.assert_array_almost_equal(matlab_wfpt, python_wfpt, 9)
            
    def test_simple_array(self):
        params_novar = {}
        params_novar['v'] = (rand()-.5)*1.5
        params_novar['t'] = rand()*.5
        params_novar['a'] = 1.5+rand()
        params_novar['z'] = .5
        params_novar['V'] = 0
        params_novar['T'] = 0
        params_novar['Z'] = 0
        samples_novar = hddm.generate.gen_rts(params_novar, samples=self.samples)
        simulated_pdf = hddm.utils.histogram(samples_novar, bins=self.bins, range=self.range_, density=True)[0]

        analytical_pdf = hddm.wfpt.pdf_array(self.x,
                                             params_novar['v'],
                                             params_novar['a'],
                                             params_novar['z'],
                                             params_novar['t'],
                                             err=0.0001, logp=0)

        diff = np.mean(abs(simulated_pdf - analytical_pdf))
        print 'mean err: %f' % diff
        print 'max err: %f' % np.max(abs(simulated_pdf - analytical_pdf))
        # Test if there are no systematic deviations
        self.assertTrue(diff < 0.03)
        #it's very problematic to test agreement between bins
        #np.testing.assert_array_almost_equal(simulated_pdf, analytical_pdf, 1)

    def test_simple_summed_logp(self):
        v = (rand()-.5)*1.5
        t = rand()*.5
        a = 1.5+rand()
        z = .5

        # Test for if sum is the same

        # Generate random valid RTs
        rts = t + rand(5000)*2
        p = [hddm.wfpt.pdf_sign(rt, v, a, z, t, 1e-4) for rt in rts]
        summed_logp = np.sum(np.log(p))

        self.assertTrue(summed_logp == hddm.wfpt.wiener_like_simple(np.array(rts), v, a, z, t, 1e-4)), "Summed logp does not match"

        self.assertTrue(-np.Inf == hddm.wfpt.wiener_like_simple(np.array([1.,2.,3.,0.]), v, a, z, t+.1, 1e-4)), "wiener_like_simple should have returned -np.Inf"
        
            
        
    def test_full_mc_simulated(self):
        """Test for systematic deviations in full_mc by comparing to simulated pdf distribution.
        """
        params = {}
        params['v'] = (rand()-.5)*1.5
        params['t'] = rand()*.5
        params['a'] = 1.5+rand()
        params['z'] = .5
        params['V'] = rand()
        params['T'] = rand()*(params['t']/2.)
        params['Z'] = rand()*(params['z']/2.)
        samples = hddm.generate.gen_rts(params, samples=self.samples)
        empirical_pdf = hddm.utils.histogram(samples, bins=self.bins, range=self.range_, density=True)[0]
        
        analytical_pdf = hddm.wfpt.wiener_like_full_mc(self.x,
                                                       params['v'],
                                                       params['V'],
                                                       params['z'],
                                                       params['Z'],
                                                       params['t'],
                                                       params['T'],
                                                       params['a'],
                                                       reps=1000,
                                                       err=0.0001, logp=0)

        # TODO: Normalize according to integral
        diff = np.mean(np.abs(empirical_pdf - analytical_pdf))
        print diff
        # Test if there are no systematic deviations
        self.assertTrue(diff < 0.03)
        #np.testing.assert_array_almost_equal(empirical_pdf, analytical_pdf, 1)


    def test_full_mc(self):
        """"""
        values = np.array([0.3, 0.4, 0.6, 1])
        print "testing %d data points" % (len(values))
    
        v=1; V=0.1; z=0.5; Z=0.1; t=0.3; T=0.1; a=1.5
        #true values obtained by numerical integration
        true_vals = np.log(np.array([0.019925699375943847,
                           1.0586617338544908,
                           1.2906014938998163,
                           0.446972173706388]))
        
        y = np.empty(len(values), dtype=float)
        for i in xrange(len(values)):
            print values[i:i+1]
            y[i] = sum(hddm.wfpt.wiener_like_full_mc(values[i:i+1], v, V, z, Z, t, T, a, err=.0001,
                                                            reps=1000000,logp=1))
        np.testing.assert_array_almost_equal(true_vals, y, 2)
            
    def test_pdf_V(self):
        """Test if our wfpt pdf_V implementation yields the right results"""       
        func = lambda v_i,value,err,v,V,z,a: hddm.wfpt.pdf(value, v_i, a, z, err) *norm.pdf(v_i,v,V)

        for i in range(50):
            V = rand()*0.4+0.1
            v = (rand()-.5)*4
            t = rand()*.5
            a = 1.5+rand()
            z = .5*rand()
            rt = rand()*4 + t
            err = 10**(-3- np.ceil(rand()*12))
            # Test if equal up to the 9th decimal.
            res =  quad(func, -np.inf,np.inf,args = (rt,err,v,V,z,a), epsrel=1e-10, epsabs=1e-10)[0]
            np.testing.assert_array_almost_equal(hddm.wfpt.pdf_V(rt, v=v, V=V, a=a, z=z, err=err), res)

class TestWfptFull(unittest.TestCase):
<<<<<<< HEAD
=======


    def test_adaptive(self):
          
        for i in range(200):
            V = rand()*0.4+0.1
            v = (rand()-.5)*4            
            T = rand()*0.3
            t = rand()*.5+(T/2)
            a = 1.5+rand()          
            rt = (rand()*4 + t) * np.sign(rand())
            err = 10**-9
            Z = rand()*0.3
            z = .5*rand()+Z/2  
            logp = 0#np.floor(rand()*2)
            nZ = 60
            nT = 60

            my_res = hddm.wfpt.full_pdf(rt,v=v,V=0,a=a,z=z,Z=0,t=t, T=T,err=err,logp=logp, nT=5, nZ=5, use_adaptive=1)
            res = hddm.wfpt.full_pdf(rt,v=v,V=0,a=a,z=z,Z=0,t=t, T=T,err=err,logp=logp, nT=nT, nZ=nZ, use_adaptive=0)
            
            print "(%d) rt %f, v: %f, V: %f, z: %f, Z: %f, t: %f, T: %f a: %f" % (i,rt,v,V,z,Z,t,T,a)
            print my_res
            print res
            if np.isinf(my_res):
                my_res = 100
            if np.isinf(res):
                res = 100            
            self.assertTrue(not np.isnan(my_res)), "Found NaN in the results"
            self.assertTrue(not np.isnan(res)), "Found NaN in the simulated results"                                                                                    
            np.testing.assert_array_almost_equal(my_res, res,6)

    
>>>>>>> 2993b756
    def test_full_pdf(self):
        for i in range(200):
            V = rand()*0.4+0.1
            v = (rand()-.5)*4            
            T = rand()*0.3
            t = rand()*.5+(T/2)
            a = 1.5+rand()          
            rt = (rand()*4 + t) * np.sign(rand())
            err = 10**-8
            Z = rand()*0.3
            z = .5*rand()+Z/2  
<<<<<<< HEAD

            nZ = 4+int(rand()*5)*2 
            nT = 4+int(rand()*5)*2 
=======
            logp = 0
            nZ = 60 
            nT = 60 
>>>>>>> 2993b756

            my_res = np.zeros(8)
            res = np.zeros(8)
            y_z = np.zeros(nZ+1);
            y_t = np.zeros(nT+1)
            
            for vvv in range(2):
                #test pdf
<<<<<<< HEAD
                my_res[0+vvv*4] = hddm.wfpt.full_pdf(rt,v=v,V=V*vvv,a=a,z=z,Z=0,t=t, T=0,err=err, nT=nT, nZ=nZ)
                res[0+vvv*4]    = hddm.wfpt.full_pdf(rt,v=v,V=V*vvv,a=a,z=z,Z=0,t=t, T=0,err=err, nT=nT, nZ=nZ)
=======
                my_res[0+vvv*4] = hddm.wfpt.full_pdf(rt,v=v,V=V*vvv,a=a,z=z,Z=0,t=t, T=0,err=err,logp=logp, nT=nT, nZ=nZ)
                res[0+vvv*4]    = hddm.wfpt.full_pdf(rt,v=v,V=V*vvv,a=a,z=z,Z=0,t=t, T=0,err=err,logp=logp, nT=0, nZ=0)
>>>>>>> 2993b756
                
                #test pdf + Z
                my_res[1+vvv*4] = hddm.wfpt.full_pdf(rt,v=v,V=V*vvv,a=a,z=z,Z=Z,t=t, T=0,err=err, nT=nT, nZ=nZ)
                hZ = Z/nZ
                for j in range(nZ+1):
                    z_tag = z-Z/2. + hZ*j
<<<<<<< HEAD
                    y_z[j] = hddm.wfpt.full_pdf(rt,v=v,V=V*vvv,a=a,z=z_tag,Z=0,t=t, T=0,err=err, nT=nT, nZ=nZ)/Z             
                res[1+vvv*4] = simps(y_z, x=None, dx=hZ)
=======
                    y_z[j] = hddm.wfpt.full_pdf(rt,v=v,V=V*vvv,a=a,z=z_tag,Z=0,t=t, T=0,err=err,logp=0, nT=0, nZ=0)/Z             
                if logp:
                    res[1+vvv*4] = np.log(simps(y_z, x=None, dx=hZ))
                else:
                    res[1+vvv*4] = simps(y_z, x=None, dx=hZ)
>>>>>>> 2993b756
                    
                #test pdf + T
                my_res[2+vvv*4] = hddm.wfpt.full_pdf(rt,v=v,V=V*vvv,a=a,z=z,Z=0,t=t, T=T,err=err, nT=nT, nZ=nZ)
                hT = T/nT
                for j in range(nT+1):
                    t_tag = t-T/2. + hT*j
<<<<<<< HEAD
                    y_t[j] = hddm.wfpt.full_pdf(rt,v=v,V=V*vvv,a=a,z=z,Z=0,t=t_tag, T=0,err=err, nT=nT, nZ=nZ)/T      
                res[2+vvv*4] = simps(y_t, x=None, dx=hT)
=======
                    y_t[j] = hddm.wfpt.full_pdf(rt,v=v,V=V*vvv,a=a,z=z,Z=0,t=t_tag, T=0,err=err,logp=0, nT=0, nZ=0)/T      
                if logp:
                    res[2+vvv*4] = np.log(simps(y_t, x=None, dx=hT))
                else:
                   res[2+vvv*4] = simps(y_t, x=None, dx=hT)
>>>>>>> 2993b756
             
                #test pdf + Z + T
                my_res[3+vvv*4] = hddm.wfpt.full_pdf(rt,v=v,V=V*vvv,a=a,z=z,Z=Z,t=t, T=T,err=err, nT=nT, nZ=nZ)
                hT = T/nT
                hZ = Z/nZ
                for j_t in range(nT+1):
                    t_tag = t-T/2. + hT*j_t
                    for j_z in range(nZ+1):
                        z_tag = z-Z/2. + hZ*j_z
<<<<<<< HEAD
                        y_z[j_z] = hddm.wfpt.full_pdf(rt,v=v,V=V*vvv,a=a,z=z_tag,Z=0,t=t_tag, T=0,err=err, nT=nT, nZ=nZ)/Z/T    
=======
                        y_z[j_z] = hddm.wfpt.full_pdf(rt,v=v,V=V*vvv,a=a,z=z_tag,Z=0,t=t_tag, T=0,err=err,logp=0, nT=0, nZ=0)/Z/T    
>>>>>>> 2993b756
                    y_t[j_t] = simps(y_z, x=None, dx=hZ)             
                res[3+vvv*4] = simps(y_t, x=None, dx=hT)
                
            print "(%d) rt %f, v: %f, V: %f, z: %f, Z: %f, t: %f, T: %f a: %f" % (i,rt,v,V,z,Z,t,T,a)
            print my_res
            print res
            my_res[np.isinf(my_res)] = 100
            res[np.isinf(res)] = 100            
            self.assertTrue(not any(np.isnan(my_res))), "Found NaN in the results"
            self.assertTrue(not any(np.isnan(res))), "Found NaN in the simulated results"                                                                                    
            np.testing.assert_array_almost_equal(my_res, res,5)
            
        
    def test_failure_mode(self):
        
        rt = 0.6
        for i in range(2):
            rt = rt * -1
            v = 1
            V = 1
            a = 1.5
            z = 0.5
            Z = 0.2
            t = 0.2
            T = 0.1
            nT = 10; nZ =10
    
           
            z = 1.1
            self.assertTrue(hddm.wfpt.full_pdf(rt,v=v,V=V,a=a,z=z,Z=Z,t=t, T=T,err=1e-10, nT=10, nZ=10)==0)
            z = -0.1
            self.assertTrue(hddm.wfpt.full_pdf(rt,v=v,V=V,a=a,z=z,Z=Z,t=t, T=T,err=1e-10, nT=10, nZ=10)==0)
            z = 0.5
            
            z = 0.1
            Z = 0.25
            self.assertTrue(hddm.wfpt.full_pdf(rt,v=v,V=V,a=a,z=z,Z=Z,t=t, T=T,err=1e-10, nT=10, nZ=10)==0)
            z = 0.5
        
        
            a = -0.1
            self.assertTrue(hddm.wfpt.full_pdf(rt,v=v,V=V,a=a,z=z,Z=Z,t=t, T=T,err=1e-10, nT=10, nZ=10)==0)
            a = 1.5
            
            t = 0.7
            T = 0
            self.assertTrue(hddm.wfpt.full_pdf(rt,v=v,V=V,a=a,z=z,Z=Z,t=t, T=T,err=1e-10, nT=10, nZ=10)==0)            
            t = -0.3
            self.assertTrue(hddm.wfpt.full_pdf(rt,v=v,V=V,a=a,z=z,Z=Z,t=t, T=T,err=1e-10, nT=10, nZ=10)==0)          
            t = 0.1
            T = 0.3
            self.assertTrue(hddm.wfpt.full_pdf(rt,v=v,V=V,a=a,z=z,Z=Z,t=t, T=T,err=1e-10, nT=10, nZ=10)==0)
            t = 0.2
            T = 0.1

class TestLBA(unittest.TestCase):
    def runTest(self):
        pass
        #self.setUp()
    
    def setUp(self, size=200):
        self.x = np.random.rand(size)
        self.a = np.random.rand(1)+1
        self.z = np.random.rand(1)*self.a
        self.v = np.random.rand(2)+.5
        #self.v_multi = np.random.rand(5)
        self.V = np.random.rand(1)+.5

    def test_lba_single(self):
        try:
            import rpy2.robjects as robjects
            import rpy2.robjects.numpy2ri
            robjects.r.source('lba-math.r')
        except ImportError:
            raise SkipTest("rpy2 not installed, not testing against reference implementation.")

        like_cython = hddm.likelihoods.LBA_like(self.x, self.a, self.z, 0., self.V, self.v[0], self.v[1], logp=False)
        like_r = np.array(robjects.r.n1PDF(t=self.x, x0max=np.float(self.z), chi=np.float(self.a), drift=self.v, sdI=np.float(self.V)))
        np.testing.assert_array_almost_equal(like_cython, like_r,5)

    def call_cython(self):
        return hddm.lba.lba(self.x, self.z, self.a, self.V, self.v[0], self.v[1])

    def call_r(self):
        return np.array(robjects.r.n1PDF(t=self.x, x0max=np.float(self.z), chi=np.float(self.a), drift=self.v, sdI=np.float(self.V)))
        


if __name__=='__main__':
    suite = unittest.TestLoader().loadTestsFromTestCase(TestWfpt)
    unittest.TextTestRunner(verbosity=2).run(suite)

    suite = unittest.TestLoader().loadTestsFromTestCase(TestLBA)
    unittest.TextTestRunner(verbosity=2).run(suite)<|MERGE_RESOLUTION|>--- conflicted
+++ resolved
@@ -196,7 +196,7 @@
             z = .5*rand()
             z_nonorm = a*z
             rt = rand()*4 + t
-            err = 10*(np.ceil(rand()*20))
+            err = 10*(-3- ceil(rand()*20))
             # Test if equal up to the 9th decimal.
             matlab_wfpt = mlabwrap.mlab.wfpt(rt, v, a, z_nonorm, err)[0][0]
             python_wfpt = hddm.wfpt.pdf(rt, v, a, z, err)
@@ -318,8 +318,6 @@
             np.testing.assert_array_almost_equal(hddm.wfpt.pdf_V(rt, v=v, V=V, a=a, z=z, err=err), res)
 
 class TestWfptFull(unittest.TestCase):
-<<<<<<< HEAD
-=======
 
 
     def test_adaptive(self):
@@ -353,7 +351,6 @@
             np.testing.assert_array_almost_equal(my_res, res,6)
 
     
->>>>>>> 2993b756
     def test_full_pdf(self):
         for i in range(200):
             V = rand()*0.4+0.1
@@ -365,15 +362,9 @@
             err = 10**-8
             Z = rand()*0.3
             z = .5*rand()+Z/2  
-<<<<<<< HEAD
-
-            nZ = 4+int(rand()*5)*2 
-            nT = 4+int(rand()*5)*2 
-=======
             logp = 0
             nZ = 60 
             nT = 60 
->>>>>>> 2993b756
 
             my_res = np.zeros(8)
             res = np.zeros(8)
@@ -382,61 +373,45 @@
             
             for vvv in range(2):
                 #test pdf
-<<<<<<< HEAD
-                my_res[0+vvv*4] = hddm.wfpt.full_pdf(rt,v=v,V=V*vvv,a=a,z=z,Z=0,t=t, T=0,err=err, nT=nT, nZ=nZ)
-                res[0+vvv*4]    = hddm.wfpt.full_pdf(rt,v=v,V=V*vvv,a=a,z=z,Z=0,t=t, T=0,err=err, nT=nT, nZ=nZ)
-=======
                 my_res[0+vvv*4] = hddm.wfpt.full_pdf(rt,v=v,V=V*vvv,a=a,z=z,Z=0,t=t, T=0,err=err,logp=logp, nT=nT, nZ=nZ)
                 res[0+vvv*4]    = hddm.wfpt.full_pdf(rt,v=v,V=V*vvv,a=a,z=z,Z=0,t=t, T=0,err=err,logp=logp, nT=0, nZ=0)
->>>>>>> 2993b756
                 
                 #test pdf + Z
-                my_res[1+vvv*4] = hddm.wfpt.full_pdf(rt,v=v,V=V*vvv,a=a,z=z,Z=Z,t=t, T=0,err=err, nT=nT, nZ=nZ)
+                my_res[1+vvv*4] = hddm.wfpt.full_pdf(rt,v=v,V=V*vvv,a=a,z=z,Z=Z,t=t, T=0,err=err,logp=logp, nT=nT, nZ=nZ)
                 hZ = Z/nZ
                 for j in range(nZ+1):
                     z_tag = z-Z/2. + hZ*j
-<<<<<<< HEAD
-                    y_z[j] = hddm.wfpt.full_pdf(rt,v=v,V=V*vvv,a=a,z=z_tag,Z=0,t=t, T=0,err=err, nT=nT, nZ=nZ)/Z             
-                res[1+vvv*4] = simps(y_z, x=None, dx=hZ)
-=======
                     y_z[j] = hddm.wfpt.full_pdf(rt,v=v,V=V*vvv,a=a,z=z_tag,Z=0,t=t, T=0,err=err,logp=0, nT=0, nZ=0)/Z             
                 if logp:
                     res[1+vvv*4] = np.log(simps(y_z, x=None, dx=hZ))
                 else:
                     res[1+vvv*4] = simps(y_z, x=None, dx=hZ)
->>>>>>> 2993b756
                     
                 #test pdf + T
-                my_res[2+vvv*4] = hddm.wfpt.full_pdf(rt,v=v,V=V*vvv,a=a,z=z,Z=0,t=t, T=T,err=err, nT=nT, nZ=nZ)
+                my_res[2+vvv*4] = hddm.wfpt.full_pdf(rt,v=v,V=V*vvv,a=a,z=z,Z=0,t=t, T=T,err=err,logp=logp, nT=nT, nZ=nZ)
                 hT = T/nT
                 for j in range(nT+1):
                     t_tag = t-T/2. + hT*j
-<<<<<<< HEAD
-                    y_t[j] = hddm.wfpt.full_pdf(rt,v=v,V=V*vvv,a=a,z=z,Z=0,t=t_tag, T=0,err=err, nT=nT, nZ=nZ)/T      
-                res[2+vvv*4] = simps(y_t, x=None, dx=hT)
-=======
                     y_t[j] = hddm.wfpt.full_pdf(rt,v=v,V=V*vvv,a=a,z=z,Z=0,t=t_tag, T=0,err=err,logp=0, nT=0, nZ=0)/T      
                 if logp:
                     res[2+vvv*4] = np.log(simps(y_t, x=None, dx=hT))
                 else:
                    res[2+vvv*4] = simps(y_t, x=None, dx=hT)
->>>>>>> 2993b756
              
                 #test pdf + Z + T
-                my_res[3+vvv*4] = hddm.wfpt.full_pdf(rt,v=v,V=V*vvv,a=a,z=z,Z=Z,t=t, T=T,err=err, nT=nT, nZ=nZ)
+                my_res[3+vvv*4] = hddm.wfpt.full_pdf(rt,v=v,V=V*vvv,a=a,z=z,Z=Z,t=t, T=T,err=err,logp=logp, nT=nT, nZ=nZ)
                 hT = T/nT
                 hZ = Z/nZ
                 for j_t in range(nT+1):
                     t_tag = t-T/2. + hT*j_t
                     for j_z in range(nZ+1):
                         z_tag = z-Z/2. + hZ*j_z
-<<<<<<< HEAD
-                        y_z[j_z] = hddm.wfpt.full_pdf(rt,v=v,V=V*vvv,a=a,z=z_tag,Z=0,t=t_tag, T=0,err=err, nT=nT, nZ=nZ)/Z/T    
-=======
                         y_z[j_z] = hddm.wfpt.full_pdf(rt,v=v,V=V*vvv,a=a,z=z_tag,Z=0,t=t_tag, T=0,err=err,logp=0, nT=0, nZ=0)/Z/T    
->>>>>>> 2993b756
                     y_t[j_t] = simps(y_z, x=None, dx=hZ)             
-                res[3+vvv*4] = simps(y_t, x=None, dx=hT)
+                if logp:
+                    res[3+vvv*4] = np.log(simps(y_t, x=None, dx=hT))
+                else:
+                   res[3+vvv*4] = simps(y_t, x=None, dx=hT)
                 
             print "(%d) rt %f, v: %f, V: %f, z: %f, Z: %f, t: %f, T: %f a: %f" % (i,rt,v,V,z,Z,t,T,a)
             print my_res
