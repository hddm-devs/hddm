from __future__ import division

import nose
import sys
import unittest
from hddm.diag import *

import numpy as np
import numpy.testing
import numpy.lib.recfunctions as rec
import matplotlib.pyplot as plt

import platform
from copy import copy
import subprocess

import pymc as pm

import hddm

from hddm.likelihoods import *
from hddm.generate import *
from scipy.stats import scoreatpercentile
from numpy.random import rand

from nose import SkipTest


def diff_model(param, subj=True, num_subjs=10, change=.5, samples=500):
    params1 = {'v':.5, 'a':2., 'z':.5, 't': .3, 'T':0., 'V':0., 'Z':0.}
    params2 = copy(params1)
    params2[param] = params1[param]+change

    data, tmp = hddm.generate.gen_rand_cond_data((params1, params2), samples_per_cond=samples)

    model = hddm.model.HDDM(data, depends_on={param:['cond']}, is_group_model=subj)

    return model
        
class TestMulti(unittest.TestCase):
    def runTest(self):
        pass

    def test_diff_v(self, samples=1000):
        m = diff_model('v', subj=False, change=.5, samples=samples)
        return m
    
    def test_diff_a_subj(self, samples=1000):
        raise SkipTest("Disabled.")
        m = diff_model('a', subj=True, change=-.5, samples=samples)
        return m
    
class TestSingle(unittest.TestCase):
    def __init__(self, *args, **kwargs):
        super(TestSingle, self).__init__(*args, **kwargs)

        self.samples = 10000
        self.burn = 5000

    def runTest(self):
        return

    def test_HDDM(self, assert_=True):
        #raise SkipTest("Disabled.")
        includes = [[], ['z'],['z', 'V'],['z', 'T'],['z', 'Z'], ['z', 'Z','T'], ['z', 'Z','T','V']]
        for include in includes:
<<<<<<< HEAD
            data, params_true = hddm.generate.gen_rand_data(samples=500, include=include, method='cdf')
            model = hddm.model.HDDM(data, include=include, bias=True, is_group_model=False)
=======
            data, params_true = hddm.generate.gen_rand_data(samples=500, include=include)
            model = hddm.model.HDDM(data, include=include, bias='z' in include, is_group_model=False)
>>>>>>> 85c5f362
            mc = model.mcmc()
            mc.sample(self.samples, burn=self.burn)
            check_model(mc, params_true, assert_=assert_)

        return mc

    def test_HDDM_group(self, assert_=True):
        raise SkipTest("Disabled.")
        includes = [['z'],['z', 'V'],['z', 'T'],['z', 'Z'], ['z', 'Z','T'], ['z', 'Z','T','V']]
        for include in includes:
            data, params_true = hddm.generate.gen_rand_subj_data(samples=500, num_subjs=5)
            model = hddm.model.HDDM(data, include=include, bias=True, is_group_model=True)
            mc = model.mcmc()
            mc.sample(self.samples, burn=self.burn)
            check_model(mc, params_true, assert_=assert_)

        return mc

    def test_HDDM_full_extended(self, assert_=True):
        data, params_true = hddm.generate.gen_rand_data(samples=500, include='all')

        model = hddm.model.HDDMFullExtended(data, no_bias=False, is_group_model=False)
        nodes = model.create()
        #pm.MAP(nodes).fit()
        mc = pm.MCMC(nodes)
        mc.sample(self.samples, burn=self.burn)
        check_model(mc, params_true, assert_=assert_)

        return mc

    def test_HDDM_full_extended_subj(self):
        raise SkipTest("Disabled.")
        data, params_true = hddm.generate.gen_rand_subj_data(samples=100)

        model = hddm.model.HDDMFullExtended(data, no_bias=False, is_group_model=True)
        nodes = model.create()
        mc = pm.MCMC(nodes)
        mc.sample(20000, burn=15000)
        check_model(mc, params_true, assert_=assert_)

        return mc

    def test_HDDMGPU(self, assert_=True):
        try:
            import pycuda
        except ImportError:
            raise SkipTest("Disabled.")
        include = ['V']
        data, params_true = hddm.generate.gen_rand_data(samples=500, include=include)
        model = hddm.model.HDDMGPU(data, include=include, no_bias=False, is_group_model=False)
        nodes = model.create()
        mc = pm.MCMC(nodes)
        mc.sample(self.samples, burn=self.burn)
        check_model(mc, params_true, assert_=assert_)

    def test_lba(self):
        raise SkipTest("Disabled.")
        model = hddm.model.HLBA(self.data, is_group_model=False, normalize_v=True)
        nodes = model.create()
        mc = pm.MCMC(nodes)
        mc.sample(self.samples, burn=self.burn)
        #self.check_model(mc, self.params_true_lba)
        print model.params_est
        return model

    def test_lba_subj(self):
        raise SkipTest("Disabled.")
        model = hddm.model.HLBA(self.data_subj, is_group_model=True, normalize_v=True)
        nodes = model.create()
        mc = pm.MCMC(nodes)
        mc.sample(self.samples, burn=self.burn)
        #self.check_model(mc, self.params_true_lba)
        print model.params_est
        return model
    
    def test_cont(self, assert_=False):
        params_true = gen_rand_params(include = ())
        data, temp = hddm.generate.gen_rand_data(samples=300, params=params_true)
        data[0]['rt'] = min(abs(data['rt']))/2.
        data[1]['rt'] = max(abs(data['rt'])) + 0.8           
        hm = hddm.HDDMContaminant(data, bias=True, is_group_model=False)
        hm.sample(self.samples, burn=self.burn)
        check_model(hm.mc, params_true, assert_=assert_)
        cont_res = hm.cont_report(plot=False)
        cont_idx = cont_res['cont_idx']
        self.assertTrue((0 in cont_idx) and (1 in cont_idx), "did not find the right outliers")
        self.assertTrue(len(cont_idx)<15, "found too many outliers (%d)" % len(cont_idx))

        return hm

    def test_cont_subj(self, assert_=False):
        data_samples = 200
        num_subjs = 2
        data, params_true = hddm.generate.gen_rand_subj_data(num_subjs=num_subjs, params=None, 
<<<<<<< HEAD
                                                        samples=data_samples, noise=0.00)
=======
                                                        samples=data_samples, noise=0.0001,include=())
        for i in range(num_subjs):
            data[data_samples*i]['rt'] = min(abs(data['rt']))/2.
            data[data_samples*i + 1]['rt'] = max(abs(data['rt'])) + 0.8           
        hm = hddm.model.HDDMContaminant(data, bias=True, is_group_model=True)
        hm.sample(self.samples, burn=self.burn)
        check_model(hm.mc, params_true, assert_=assert_)
        cont_res = hm.cont_report(plot=False)
        for i in range(num_subjs):
            cont_idx = cont_res[i]['cont_idx']
            self.assertTrue((0 in cont_idx) and (1 in cont_idx), "did not found the right outliers")
            self.assertTrue(len(cont_idx)<15, "found too many outliers (%d)" % len(cont_idx))

        return hm


if __name__=='__main__':
    print "Run nosetest.py"
>>>>>>> 85c5f362
<|MERGE_RESOLUTION|>--- conflicted
+++ resolved
@@ -64,13 +64,8 @@
         #raise SkipTest("Disabled.")
         includes = [[], ['z'],['z', 'V'],['z', 'T'],['z', 'Z'], ['z', 'Z','T'], ['z', 'Z','T','V']]
         for include in includes:
-<<<<<<< HEAD
             data, params_true = hddm.generate.gen_rand_data(samples=500, include=include, method='cdf')
-            model = hddm.model.HDDM(data, include=include, bias=True, is_group_model=False)
-=======
-            data, params_true = hddm.generate.gen_rand_data(samples=500, include=include)
             model = hddm.model.HDDM(data, include=include, bias='z' in include, is_group_model=False)
->>>>>>> 85c5f362
             mc = model.mcmc()
             mc.sample(self.samples, burn=self.burn)
             check_model(mc, params_true, assert_=assert_)
@@ -165,9 +160,6 @@
         data_samples = 200
         num_subjs = 2
         data, params_true = hddm.generate.gen_rand_subj_data(num_subjs=num_subjs, params=None, 
-<<<<<<< HEAD
-                                                        samples=data_samples, noise=0.00)
-=======
                                                         samples=data_samples, noise=0.0001,include=())
         for i in range(num_subjs):
             data[data_samples*i]['rt'] = min(abs(data['rt']))/2.
@@ -185,5 +177,4 @@
 
 
 if __name__=='__main__':
-    print "Run nosetest.py"
->>>>>>> 85c5f362
+    print "Run nosetest.py"