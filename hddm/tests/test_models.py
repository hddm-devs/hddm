from __future__ import division
from copy import copy
import itertools

import unittest
import numpy as np
import pandas as pd
pd.set_printoptions(precision=4)
from nose import SkipTest

import hddm
from hddm.diag import check_model

def diff_model(param, subj=True, num_subjs=10, change=.5, size=500):
    params_cond_a = {'v':.5, 'a':2., 'z':.5, 't': .3, 'st':0., 'sv':0., 'sz':0.}
    params_cond_b = copy(params_cond_a)
    params_cond_b[param] += change

    params = {'A': params_cond_a, 'B': params_cond_b}

    data, subj_params = hddm.generate.gen_rand_data(params, subjs=num_subjs, size=size)

    model = hddm.model.HDDMTruncated(data, depends_on={param:['condition']}, is_group_model=subj)

    return model

class TestMulti(unittest.TestCase):
    def runTest(self):
        pass

    def test_diff_v(self, size=100):
        m = diff_model('v', subj=False, change=.5, size=size)
        return m

    def test_diff_a(self, size=100):
        m = diff_model('a', subj=False, change=-.5, size=size)
        return m

    def test_diff_a_subj(self, size=100):
        raise SkipTest("Disabled.")
        m = diff_model('a', subj=True, change=-.5, size=size)
        return m

class TestSingleBreakdown(unittest.TestCase):
    def __init__(self, *args, **kwargs):
        super(TestSingleBreakdown, self).__init__(*args, **kwargs)

        self.size = 50
        self.burn = 10

    def runTest(self):
        return

    def test_HDDM(self, assert_=False):
        includes = [[], ['z'],['z', 'sv'],['z', 'st'],['z', 'sz'], ['z', 'sz','st'], ['z', 'sz','st','sv']]
        model_classes = [hddm.model.HDDMTruncated, hddm.model.HDDM]
        for include, model_class in itertools.product(includes, model_classes):
            params = hddm.generate.gen_rand_params(include=include)
<<<<<<< HEAD
            data, params_true = hddm.generate.gen_rand_data(params, size=500, subjs=1)
            model = hddm.model.HDDM(data, include=include, bias='z' in include, is_group_model=False)
=======
            data, params_true = hddm.generate.gen_rand_data(params, samples=500, subjs=1)
            model = model_class(data, include=include, bias='z' in include, is_group_model=False)
>>>>>>> bcc6534c
            model.map()
            model.sample(self.size, burn=self.burn)
            check_model(model.mc, params_true, assert_=assert_)

        return model.mc

    def test_HDDM_group(self, assert_=False):
        includes = [[], ['z'],['z', 'sv'],['z', 'st'],['z', 'sz'], ['z', 'sz','st'], ['z', 'sz','st','sv']]
        model_classes = [hddm.model.HDDMTruncated, hddm.model.HDDM]
        for include, model_class in itertools.product(includes, model_classes):
            params = hddm.generate.gen_rand_params(include=include)
<<<<<<< HEAD
            data, params_true = hddm.generate.gen_rand_data(params, size=500, subjs=5)
            model = hddm.model.HDDM(data, include=include, bias='z' in include, is_group_model=True)
=======
            data, params_true = hddm.generate.gen_rand_data(params, samples=500, subjs=5)
            model = model_class(data, include=include, bias='z' in include, is_group_model=True)
>>>>>>> bcc6534c
            model.approximate_map()
            model.sample(self.size, burn=self.burn)
            check_model(model.mc, params_true, assert_=assert_)

        return model.mc

<<<<<<< HEAD
    def test_HDDMTransform(self, assert_=False):
        includes = [[], ['z'],['z', 'sv'],['z', 'st'],['z', 'sz'], ['z', 'sz','st'], ['z', 'sz','st','sv']]
        for include in includes:
            params = hddm.generate.gen_rand_params(include=include)
            data, params_true = hddm.generate.gen_rand_data(params, size=500, subjs=1)
            model = hddm.model.HDDMTransform(data, include=include, bias='z' in include, is_group_model=False)
            model.map()
            model.sample(self.size, burn=self.burn)
            check_model(model.mc, params_true, assert_=assert_)

        return model.mc

    def test_HDDMTransform_group(self, assert_=False):
        includes = [[], ['z'],['z', 'sv'],['z', 'st'],['z', 'sz'], ['z', 'sz','st'], ['z', 'sz','st','sv']]
        for include in includes:
            params = hddm.generate.gen_rand_params(include=include)
            data, params_true = hddm.generate.gen_rand_data(params, size=500, subjs=5)
            model = hddm.model.HDDMTransform(data, include=include, bias='z' in include, is_group_model=True)
            model.approximate_map()
            model.sample(self.size, burn=self.burn)
            check_model(model.mc, params_true, assert_=assert_)
=======
    def test_HDDM_group_only_group_nodes(self, assert_=False):
        group_only_nodes = [[], ['z'], ['z', 'st'], ['v', 'a']]
        model_classes = [hddm.model.HDDMTruncated, hddm.model.HDDM]

        for nodes, model_class in itertools.product(group_only_nodes, model_classes):
            params = hddm.generate.gen_rand_params(include=nodes)
            data, params_true = hddm.generate.gen_rand_data(params, samples=500, subjs=5)
            model = model_class(data, include=nodes, group_only_nodes=nodes, is_group_model=True)
            for node in nodes:
                self.assertNotIn(node+'_subj', model.nodes_db.index)
                self.assertIn(node, model.nodes_db.index)
>>>>>>> bcc6534c


    def test_cont(self, assert_=False):
        raise SkipTest("Disabled.")
        params_true = hddm.generate.gen_rand_params(include=())
        data, temp = hddm.generate.gen_rand_data(size=300, params=params_true)
        data[0]['rt'] = min(abs(data['rt']))/2.
        data[1]['rt'] = max(abs(data['rt'])) + 0.8
        hm = hddm.HDDMContUnif(data, bias=True, is_group_model=False)
        hm.sample(self.size, burn=self.burn)
        check_model(hm.mc, params_true, assert_=assert_)
        cont_res = hm.cont_report(plot=False)
        cont_idx = cont_res['cont_idx']
        self.assertTrue((0 in cont_idx) and (1 in cont_idx), "did not find the right outliers")
        self.assertTrue(len(cont_idx)<15, "found too many outliers (%d)" % len(cont_idx))

        return hm

    def test_cont_subj(self, assert_=False):
        raise SkipTest("Disabled.")
        data_samples = 200
        num_subjs = 2
        data, params_true = hddm.generate.gen_rand_subj_data(num_subjs=num_subjs, params=None,
                                                        size=data_samples, noise=0.0001,include=())
        for i in range(num_subjs):
            data[data_samples*i]['rt'] = min(abs(data['rt']))/2.
            data[data_samples*i + 1]['rt'] = max(abs(data['rt'])) + 0.8
        hm = hddm.model.HDDMContUnif(data, bias=True, is_group_model=True)
        hm.sample(self.size, burn=self.burn)
        check_model(hm.mc, params_true, assert_=assert_)
        cont_res = hm.cont_report(plot=False)
        for i in range(num_subjs):
            cont_idx = cont_res[i]['cont_idx']
            self.assertTrue((0 in cont_idx) and (1 in cont_idx), "did not found the right outliers")
            self.assertTrue(len(cont_idx)<15, "found too many outliers (%d)" % len(cont_idx))

        return hm


def test_chisquare_recovery_single_subject(repeats=10):

    #init
    initial_value = {'a': 1,
                     'v': 0,
                     'z': 0.5,
                     't': 0.01,
                     'st': 0,
                     'sv': 0,
                     'sz': 0}

    all_params = set(['a','v','t','z','st','sz','sv'])
    include_sets = [set(['a','v','t']),
                  set(['a','v','t','st']),
                  set(['a','v','t','sz']),
                  set(['a','v','t','sv'])]

    wfpt = hddm.likelihoods.generate_wfpt_stochastic_class()
    v = [0, 0.5, 0.75, 1.]
    n_conds = len(v)

    np.random.seed(1)
    for include in include_sets:
        for i in range(repeats):
            #generate params for experiment with n_conds conditions
            org_params = hddm.generate.gen_rand_params(include)
            merged_params = org_params.copy()
            del merged_params['v']
            cond_params = {};
            for i in range(n_conds):
                #create a set of parameters for condition i
                #put them in i_params, and in cond_params[c#i]
                i_params = org_params.copy()
                del i_params['v']
                i_params['v'] = v[i]
                cond_params['c%d' %i] = i_params

                #create also a set of all the parameters in on dictionary so we can compare them
                #to our estimation at the end
                merged_params['v(c%d)' % i] = v[i]

            print merged_params

            #generate samples
            samples, _ = hddm.generate.gen_rand_data(cond_params, size=5000)

            #optimize
            h = hddm.model.HDDM(samples, include=include, depends_on={'v':'condition'})
            print "optimizing"
            recovered_params = h.quantiles_chi2square_optimization(verbose=0)

            #compare results to true values
            index = ['observed', 'estimated']
            df = pd.DataFrame([merged_params, recovered_params], index=index).dropna(1)
            pd.set_printoptions(precision=4)
            print df
            np.testing.assert_array_almost_equal(df.values[0], df.values[1], 1)


if __name__=='__main__':
    print "Run nosetest.py"<|MERGE_RESOLUTION|>--- conflicted
+++ resolved
@@ -56,13 +56,8 @@
         model_classes = [hddm.model.HDDMTruncated, hddm.model.HDDM]
         for include, model_class in itertools.product(includes, model_classes):
             params = hddm.generate.gen_rand_params(include=include)
-<<<<<<< HEAD
             data, params_true = hddm.generate.gen_rand_data(params, size=500, subjs=1)
-            model = hddm.model.HDDM(data, include=include, bias='z' in include, is_group_model=False)
-=======
-            data, params_true = hddm.generate.gen_rand_data(params, samples=500, subjs=1)
             model = model_class(data, include=include, bias='z' in include, is_group_model=False)
->>>>>>> bcc6534c
             model.map()
             model.sample(self.size, burn=self.burn)
             check_model(model.mc, params_true, assert_=assert_)
@@ -74,54 +69,25 @@
         model_classes = [hddm.model.HDDMTruncated, hddm.model.HDDM]
         for include, model_class in itertools.product(includes, model_classes):
             params = hddm.generate.gen_rand_params(include=include)
-<<<<<<< HEAD
             data, params_true = hddm.generate.gen_rand_data(params, size=500, subjs=5)
-            model = hddm.model.HDDM(data, include=include, bias='z' in include, is_group_model=True)
-=======
-            data, params_true = hddm.generate.gen_rand_data(params, samples=500, subjs=5)
             model = model_class(data, include=include, bias='z' in include, is_group_model=True)
->>>>>>> bcc6534c
             model.approximate_map()
             model.sample(self.size, burn=self.burn)
             check_model(model.mc, params_true, assert_=assert_)
 
         return model.mc
 
-<<<<<<< HEAD
-    def test_HDDMTransform(self, assert_=False):
-        includes = [[], ['z'],['z', 'sv'],['z', 'st'],['z', 'sz'], ['z', 'sz','st'], ['z', 'sz','st','sv']]
-        for include in includes:
-            params = hddm.generate.gen_rand_params(include=include)
-            data, params_true = hddm.generate.gen_rand_data(params, size=500, subjs=1)
-            model = hddm.model.HDDMTransform(data, include=include, bias='z' in include, is_group_model=False)
-            model.map()
-            model.sample(self.size, burn=self.burn)
-            check_model(model.mc, params_true, assert_=assert_)
-
-        return model.mc
-
-    def test_HDDMTransform_group(self, assert_=False):
-        includes = [[], ['z'],['z', 'sv'],['z', 'st'],['z', 'sz'], ['z', 'sz','st'], ['z', 'sz','st','sv']]
-        for include in includes:
-            params = hddm.generate.gen_rand_params(include=include)
-            data, params_true = hddm.generate.gen_rand_data(params, size=500, subjs=5)
-            model = hddm.model.HDDMTransform(data, include=include, bias='z' in include, is_group_model=True)
-            model.approximate_map()
-            model.sample(self.size, burn=self.burn)
-            check_model(model.mc, params_true, assert_=assert_)
-=======
     def test_HDDM_group_only_group_nodes(self, assert_=False):
         group_only_nodes = [[], ['z'], ['z', 'st'], ['v', 'a']]
         model_classes = [hddm.model.HDDMTruncated, hddm.model.HDDM]
 
         for nodes, model_class in itertools.product(group_only_nodes, model_classes):
             params = hddm.generate.gen_rand_params(include=nodes)
-            data, params_true = hddm.generate.gen_rand_data(params, samples=500, subjs=5)
+            data, params_true = hddm.generate.gen_rand_data(params, size=500, subjs=5)
             model = model_class(data, include=nodes, group_only_nodes=nodes, is_group_model=True)
             for node in nodes:
                 self.assertNotIn(node+'_subj', model.nodes_db.index)
                 self.assertIn(node, model.nodes_db.index)
->>>>>>> bcc6534c
 
 
     def test_cont(self, assert_=False):
