--- conflicted
+++ resolved
@@ -49,11 +49,7 @@
 
 def wiener_like(value, v, V, z, Z, t, T, a, err=1e-4, nT=2, nZ=2, use_adaptive=1, simps_err=1e-3):
     """Log-likelihood for the full DDM using the interpolation method"""
-<<<<<<< HEAD
-    return hddm.wfpt.wiener_like_array(value, v, V, a, z, Z, t, T, err, nT, nZ, use_adaptive, simps_err)
-=======
     return hddm.wfpt.wiener_like(value, v, V, a, z, Z, t, T, err, nT, nZ, use_adaptive, simps_err)
->>>>>>> 4b0a9fbf
 
 
 def general_WienerFullIntrp_variable(err=1e-4, nT=2, nZ=2, use_adaptive=1, simps_err=1e-3):
