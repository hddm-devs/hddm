--- conflicted
+++ resolved
@@ -33,7 +33,6 @@
     # Flip sign for lower boundary response
     idx = data["response"] == 0
     data.loc[idx, "rt"] = -data.loc[idx, "rt"]
-<<<<<<< HEAD
 
     return data
 
@@ -70,8 +69,6 @@
         data.loc[idx, "rt"] = -data.loc[idx, "rt"]
         return data
 
-=======
->>>>>>> 8b33dde0
 
 def bin_rts_pointwise(data, max_rt=10.0, nbins=512):
 
@@ -92,11 +89,7 @@
                 data.iloc[i, rt_binned_id] = j - 1
     return data
 
-<<<<<<< HEAD
-  
-=======
-
->>>>>>> 8b33dde0
+
 def check_params_valid(**params):
     a = params.get("a")
     v = params.get("v")
@@ -656,30 +649,6 @@
 
     return ax
 
-<<<<<<< HEAD
-=======
-    # create axes for subjects
-    n_subjs = len(data.subj_idx.unique())
-    if ncols is None:
-        ncols = min(4, n_subjs)
-    nrows = int(np.ceil(n_subjs / ncols))
-    fig, axs = plt.subplots(nrows, ncols, sharex=True, sharey=False)
-
-    # plot single subject model
-    for i_subj, subj_idx in enumerate(data.subj_idx.unique()):
-        points = np.zeros((nq, len(stats) * 2))
-        p = np.zeros(len(stats) * 2)
-        for i_key, (key, cond_data) in enumerate(stats.items()):
-            points[:, i_key * 2] = cond_data[subj_idx][0]
-            points[:, i_key * 2 + 1] = cond_data[subj_idx][1]
-            p[i_key * 2] = 1 - cond_data[subj_idx][2]
-            p[i_key * 2 + 1] = cond_data[subj_idx][2]
-
-        ax = axs.item(i_subj)
-        _points_to_qp_plot(points, p, ax, draw_lines)
-        ax.set_title(subj_idx)
-
->>>>>>> 8b33dde0
 
 def _points_to_qp_plot(points, p, ax, draw_lines):
     """
@@ -791,13 +760,11 @@
     return q_lower, q_upper, p_upper
 
 
-<<<<<<< HEAD
 def posterior_predictive_dataprocessor_nn(x):
     print(x)
     return x[:, 1] * x[:, 0]
 
-=======
->>>>>>> 8b33dde0
+
 if __name__ == "__main__":
     import doctest
 
