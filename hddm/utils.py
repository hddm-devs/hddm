import numpy as np
import matplotlib.pyplot as plt
import pymc as pm
import hddm
import sys
import kabuki
import pandas as pd
import string
from kabuki.analyze import post_pred_gen, post_pred_compare_stats

from scipy.stats import scoreatpercentile
from scipy.stats.mstats import mquantiles


def flip_errors(data):
    """Flip sign for lower boundary responses.

    :Arguments:
        data : numpy.recarray
            Input array with at least one column named 'RT' and one named 'response'
    :Returns:
        data : numpy.recarray
            Input array with RTs sign flipped where 'response' == 0

    """
    # Check if data is already flipped
    if np.any(data["rt"] < 0):
        return data

    # Copy data
    data = pd.DataFrame(data.copy())

    # Flip sign for lower boundary response
    idx = data["response"] == 0
    data.loc[idx, "rt"] = -data.loc[idx, "rt"]

    return data


<<<<<<< HEAD
def flip_errors_nn(data, network_type="cnn", nbins=512, max_rt=10):
    """Flip sign for lower boundary responses in case they were supplied ready for standard hddm.

    :Arguments:
        data : numpy.recarray
            Input array with at least one column named 'RT' and one named 'response'
    :Returns:
        data : numpy.recarray
            Input array with RTs sign flipped where 'response' < 0

    """
    if network_type == "cnn":
        if np.any(data["response"] != 1.0):
            idx = data["response"] < 0
            data.loc[idx, "response"] = 0

        return bin_rts_pointwise(data, max_rt=max_rt, nbins=nbins)
    if network_type == "mlp":
        data = pd.DataFrame(data.copy())  # .values.astype(np.float32)

        data["response"] = data["response"].values.astype(np.float32)
        data["rt"] = data["rt"].values.astype(np.float32)

        if np.any(data["response"] != 1.0):
            idx = data["response"] < 1.0
            data.loc[idx, "response"] = -1.0

        # Copy data
        # Flip sign for lower boundary response
        idx = data["rt"] < 0.0
        data.loc[idx, "rt"] = -data.loc[idx, "rt"]
        return data


def bin_rts_pointwise(data, max_rt=10.0, nbins=512):

    data = pd.DataFrame(data.copy())
    data["response_binned"] = data["response"].values.astype(np.int_)

    bins = np.zeros(nbins + 1)
    bins[:nbins] = np.linspace(0, max_rt, nbins)
    bins[nbins] = np.inf

    data["rt_binned"] = 0
    data["rt_binned"].values.astype(np.int_)
    rt_id = data.columns.get_loc("rt")
    rt_binned_id = data.columns.get_loc("rt_binned")
    for i in range(data.shape[0]):
        for j in range(1, bins.shape[0], 1):
            if data.iloc[i, rt_id] > bins[j - 1] and data.iloc[i, rt_id] < bins[j]:
                data.iloc[i, rt_binned_id] = j - 1
    return data


=======
>>>>>>> 867773ce
def check_params_valid(**params):
    a = params.get("a")
    v = params.get("v")
    z = params.get("z", 0.5)
    t = params.get("t")
    sv = params.get("sv", 0)
    st = params.get("st", 0)
    sz = params.get("sz", 0)

    if (
        (sv < 0)
        or (a <= 0)
        or (z < 0)
        or (z > 1)
        or (sz < 0)
        or (sz > 1)
        or (z + sz / 2.0 > 1)
        or (z - sz / 2.0 < 0)
        or (t - st / 2.0 < 0)
        or (t < 0)
        or (st < 0)
    ):
        return False
    else:
        return True


def EZ_subjs(data):
    params = {}

    # Estimate EZ group parameters
    v, a, t = EZ_data(data)
    params["v"] = v
    params["a"] = a
    params["t"] = t
    params["z"] = 0.5

    # Estimate EZ parameters for each subject
    try:
        for subj in np.unique(data["subj_idx"]):
            try:
                v, a, t = EZ_data(data[data["subj_idx"] == subj])
                params["v_%i" % subj] = v
                params["a_%i" % subj] = a
                params["t_%i" % subj] = t  # t-.2 if t-.2>0 else .1
                params["z_%i" % subj] = 0.5
            except ValueError:
                # Subject either had 0%, 50%, or 100% correct, which does not work
                # with easy. But we can deal with that by just not initializing the
                # parameters for that one model.
                params["v_%i" % subj] = None
                params["a_%i" % subj] = None
                params["t_%i" % subj] = None
                params["z_%i" % subj] = None

    except ValueError:
        # Data array has no subj_idx -> ignore.
        pass

    return params


def EZ_param_ranges(data, range_=1.0):
    v, a, t = EZ_data(data)
    z = 0.5
    param_ranges = {
        "a_lower": a - range_,
        "a_upper": a + range_,
        "z_lower": np.min(z - range_, 0),
        "z_upper": np.max(z + range_, 1),
        "t_lower": t - range_ if (t - range_) > 0 else 0.0,
        "t_upper": t + range_,
        "v_lower": v - range_,
        "v_upper": v + range_,
    }

    return param_ranges


def EZ_data(data, s=1):
    """
    Calculate Wagenmaker's EZ-diffusion statistics on data.

    :Arguments:
       data : numpy.array
           Data array with reaction time data. Correct RTs
           are positive, incorrect RTs are negative.
       s : float
           Scaling parameter (default=1)

    :Returns:
      (v, a, ter) : tuple
          drift-rate, threshold and non-decision time

    :See Also: EZ

    """

    try:
        rt = data["rt"]
    except ValueError:
        rt = data

    # Compute statistics over data
    idx_correct = rt > 0
    mrt = np.mean(rt[idx_correct])
    vrt = np.var(rt[idx_correct])
    pc = np.sum(idx_correct) / np.float(rt.shape[0])

    # Calculate EZ estimates.
    return EZ(pc, vrt, mrt, s)


def EZ(pc, vrt, mrt, s=1):
    """
    Calculate Wagenmaker's EZ-diffusion statistics.

    :Parameters:
        pc : float
            probability correct.
        vrt : float
            variance of response time for correct decisions (only!).
        mrt : float
            mean response time for correct decisions (only!).
        s : float
            scaling parameter. Default s=1.
    :Returns:
        (v, a, ter) : tuple
             drift-rate, threshold and non-decision time

    The error RT distribution is assumed identical to the correct RT distrib.

    Edge corrections are required for cases with Pc=0 or Pc=1. (Pc=.5 is OK)

    :Assumptions:
        * The error RT distribution is identical to the correct RT distrib.
        * z=.5 -- starting point is equidistant from the response boundaries
        * sv=0 -- across-trial variability in drift rate is negligible
        * sz=0  -- across-trial variability in starting point is negligible
        * st=0  -- across-trial range in nondecision time is negligible

    :Reference:
        Wagenmakers, E.-J., van der Maas, H. Li. J., & Grasman, R. (2007).

        An EZ-diffusion model for response time and accuracy.
        Psychonomic Bulletin & Review, 14 (1), 3-22.

    :Example:
        >>> EZ(.802, .112, .723, s=.1)
        (0.099938526231301769, 0.13997020267583737, 0.30002997230248141)

    :See Also: EZ_data
    """
    if pc == 0 or pc == 0.5 or pc == 1:
        raise ValueError("Probability correct is either 0%, 50% or 100%")

    s2 = s ** 2
    logit_p = np.log(pc / (1 - pc))

    # Eq. 7
    x = (logit_p * (pc ** 2 * logit_p - pc * logit_p + pc - 0.5)) / vrt
    v = np.sign(pc - 0.5) * s * x ** 0.25
    # Eq 5
    a = (s2 * logit_p) / v

    y = (-v * a) / s2
    # Eq 9
    mdt = (a / (2 * v)) * ((1 - np.exp(y)) / (1 + np.exp(y)))

    # Eq 8
    ter = mrt - mdt

    return (v, a, ter)


def hddm_parents_trace(model, obs_node, idx):
    """Return the parents' value of an wfpt node in index 'idx' (the
    function is used by ppd_test)
    """
    list(model.params_include.keys())
    params = {"a": 0, "v": 0, "t": 0, "z": 0.5, "sz": 0, "st": 0, "sv": 0}
    if not np.isscalar(idx):
        for (key, value) in params.items():
            params[key] = np.ones(len(idx)) * value
    # example for local_name:  a,v,t,z....
    # example for parent_full_name: v(['cond1'])3
    for local_name in list(model.params_include.keys()):
        if local_name == "wfpt":
            continue

        parent_full_name = obs_node.parents[local_name].__name__
        params[local_name] = model.mc.db.trace(parent_full_name)[idx]

    return params


def _gen_statistics():
    """generate different statistical tests from ppd_test."""
    statistics = []

    ##accuracy test
    test = {}
    test["name"] = "acc"
    test["func"] = lambda rts: sum(rts > 0) / len(rts)
    statistics.append(test)

    ##quantile statistics of absolute response time
    quantiles = [10, 30, 50, 70, 90]
    for q in quantiles:
        test = {}
        test["name"] = "q%d" % q
        test["func"] = lambda rts, q=q: scoreatpercentile(np.abs(rts), q)
        statistics.append(test)

    return statistics


def gen_ppc_stats(quantiles=(10, 30, 50, 70, 90)):
    """Generate default statistics for posterior predictive check on
    RT data.

    :Returns:
        OrderedDict mapping statistic name -> function
    """
    from collections import OrderedDict

    stats = OrderedDict()
    stats["accuracy"] = lambda x: np.mean(x > 0)

    # upper bound stats
    stats["mean_ub"] = lambda x: np.mean(x[x > 0])
    stats["std_ub"] = lambda x: np.std(x[x > 0])
    for q in quantiles:
        key = str(q) + "q"
        stats[key + "_ub"] = (
            lambda x, q=q: scoreatpercentile(x[x > 0], q) if np.any(x > 0) else np.nan
        )

    # lower bound stats
    stats["mean_lb"] = lambda x: np.mean(x[x < 0])
    stats["std_lb"] = lambda x: np.std(x[x < 0])
    for q in quantiles:
        key = str(q) + "q"
        stats[key + "_lb"] = (
            lambda x, q=q: scoreatpercentile(np.abs(x[x < 0]), q)
            if np.any(x < 0)
            else np.nan
        )

    return stats


def post_pred_stats(data, sim_datasets, **kwargs):
    """Calculate a set of summary statistics over posterior predictives.

    :Arguments:
        data : pandas.DataFrame

        sim_data : pandas.DataFrame

    :Optional:
        bins : int
            How many bins to use for computing the histogram.
        evals : dict
            User-defined evaluations of the statistics (by default 95 percentile and SEM).
            :Example: {'percentile': scoreatpercentile}
        plot : bool
            Whether to plot the posterior predictive distributions.
        progress_bar : bool
            Display progress bar while sampling.

    :Returns:
        Hierarchical pandas.DataFrame with the different statistics.

    """
    data = flip_errors(data)
    sim_datasets = flip_errors(sim_datasets)

    if "stats" not in kwargs:
        kwargs["stats"] = gen_ppc_stats()

    return kabuki.analyze.post_pred_stats(data["rt"], sim_datasets["rt"], **kwargs)


def plot_posteriors(model, **kwargs):
    """Generate posterior plots for each parameter.

    This is a wrapper for pymc.Matplot.plot()
    """
    pm.Matplot.plot(model.mc, **kwargs)


def data_plot(model, bins=50, nrows=3):
    nplots = len(model.get_observeds())
    if nplots < nrows:
        nrows = nplots
    ncols = int(np.ceil(nplots / nrows))

    bin_edges = np.linspace(0, np.abs(model.data.rt).max(), bins + 1)

    fig, axs = plt.subplots(nrows, ncols, sharex=True, sharey=True)
    if not isinstance(axs, np.ndarray):
        axs = np.array([axs])
    axs = axs.flatten()
    for (i_plt, (name, node_row)) in enumerate(model.iter_observeds()):
        node = node_row["node"]
        ax = axs[i_plt]
        for i in range(2):
            if i == 0:
                value = node.value[node.value > 0]
            else:
                value = np.abs(node.value[node.value < 0])

            counts, bin_edges = np.histogram(value, bins=bin_edges)
            dx = (bin_edges[1] - bin_edges[0]) / 2.0
            ax.plot(bin_edges[:-1] + dx, counts, lw=2.0)
        ax.set_title(pretty_tag(node_row["tag"]))

    plt.show()


def _plot_posterior_quantiles_node(
    node,
    axis,
    quantiles=(0.1, 0.3, 0.5, 0.7, 0.9),
    samples=100,
    alpha=0.75,
    hexbin=True,
    value_range=(0, 5),
    data_plot_kwargs=None,
    predictive_plot_kwargs=None,
):
    """Plot posterior quantiles for a single node.

    :Arguments:

        node : pymc.Node
            Must be observable.

        axis : matplotlib.axis handle
            Axis to plot into.

    :Optional:

        value_range : numpy.ndarray
            Range over which to evaluate the CDF.

        samples : int (default=10)
            Number of posterior samples to use.

        alpha : float (default=.75)
           Alpha (transparency) of posterior quantiles.

        hexbin : bool (default=False)
           Whether to plot posterior quantile density
           using hexbin.

        data_plot_kwargs : dict (default=None)
           Forwarded to data plotting function call.

        predictive_plot_kwargs : dict (default=None)
           Forwareded to predictive plotting function call.

    """

    quantiles = np.asarray(quantiles)

    axis.set_xlim(value_range)
    axis.set_ylim((0, 1))

    sq_lower = np.empty((len(quantiles), samples))
    sq_upper = sq_lower.copy()
    sp_upper = np.empty(samples)
    for i_sample in range(samples):
        kabuki.analyze._parents_to_random_posterior_sample(node)
        sample_values = node.random()
        (
            sq_lower[:, i_sample],
            sq_upper[:, i_sample],
            sp_upper[i_sample],
        ) = data_quantiles(sample_values)

    y_lower = np.dot(np.atleast_2d(quantiles).T, np.atleast_2d(1 - sp_upper))
    y_upper = np.dot(np.atleast_2d(quantiles).T, np.atleast_2d(sp_upper))
    if hexbin:
        if predictive_plot_kwargs is None:
            predictive_plot_kwargs = {
                "gridsize": 75,
                "bins": "log",
                "extent": (value_range[0], value_range[1], 0, 1),
            }
        x = np.concatenate((sq_lower, sq_upper))
        y = np.concatenate((y_lower, y_upper))
        axis.hexbin(
            x.flatten(), y.flatten(), label="post pred lb", **predictive_plot_kwargs
        )
    else:
        if predictive_plot_kwargs is None:
            predictive_plot_kwargs = {"alpha": 0.75}
        axis.plot(
            sq_lower,
            y_lower,
            "o",
            label="post pred lb",
            color="b",
            **predictive_plot_kwargs
        )
        axis.plot(
            sq_upper,
            y_upper,
            "o",
            label="post pred ub",
            color="r",
            **predictive_plot_kwargs
        )

    # Plot data
    data = node.value
    color = "w" if hexbin else "k"
    if data_plot_kwargs is None:
        data_plot_kwargs = {"color": color, "lw": 2.0, "marker": "o", "markersize": 7}

    if len(data) != 0:
        q_lower, q_upper, p_upper = data_quantiles(data)

        axis.plot(q_lower, quantiles * (1 - p_upper), **data_plot_kwargs)
        axis.plot(q_upper, quantiles * p_upper, **data_plot_kwargs)

    axis.set_xlabel("RT")
    axis.set_ylabel("Prob respond")
    axis.set_ylim(bottom=0)  # Likelihood and histogram can only be positive


def plot_posterior_quantiles(model, **kwargs):
    """Plot posterior predictive quantiles.

    :Arguments:

        model : HDDM model

    :Optional:

        value_range : numpy.ndarray
            Range over which to evaluate the CDF.

        samples : int (default=10)
            Number of posterior samples to use.

        alpha : float (default=.75)
           Alpha (transparency) of posterior quantiles.

        hexbin : bool (default=False)
           Whether to plot posterior quantile density
           using hexbin.

        data_plot_kwargs : dict (default=None)
           Forwarded to data plotting function call.

        predictive_plot_kwargs : dict (default=None)
           Forwareded to predictive plotting function call.

        columns : int (default=3)
            How many columns to use for plotting the subjects.

        save : bool (default=False)
            Whether to save the figure to a file.

        path : str (default=None)
            Save figure into directory prefix

    """

    if "value_range" not in kwargs:
        rt = np.abs(model.data["rt"])
        kwargs["value_range"] = (np.min(rt.min() - 0.2, 0), rt.max())

    kabuki.analyze.plot_posterior_predictive(
        model, plot_func=_plot_posterior_quantiles_node, **kwargs
    )


def create_test_model(samples=5000, burn=1000, subjs=1, size=100):
    data, params = hddm.generate.gen_rand_data(subjs=subjs, size=size)
    m = hddm.HDDM(data)
    m.sample(samples, burn=burn)

    return m


def pretty_tag(tag):
    return tag[0] if len(tag) == 1 else string.join(tag, ", ")
<<<<<<< HEAD


=======


>>>>>>> 867773ce
def qp_plot(
    x,
    groupby=None,
    quantiles=(0.1, 0.3, 0.5, 0.7, 0.9),
    ncols=None,
    draw_lines=True,
    ax=None,
):
    """
    qp plot
    Input:
        x : either a HDDM model or data

        grouby: <list>
            a list of conditions to group the data. if x is a model then groupby is ignored.

        quantiles : sequence
            sequence of quantiles

        ncols : int
            number of columns in output figure

        draw_lines: boolean (default: True)
            draw lines to connect the same quantiles across conditions
    """
    # if x is a hddm model use _qp_plot_model
    if isinstance(x, hddm.HDDMBase):
        return _qp_plot_model(model=x, quantiles=quantiles, ncols=ncols)

    # else x is a dataframe
    data = x.copy()

    # add subj_idx column if necessary
    if "subj_idx" not in data.columns:
        data["subj_idx"] = 1
    if groupby is None:
        groupby = ["tmp_cond12331"]
        data[groupby[0]] = 1

    # compute quantiles for each condition and subject
    stats = {}
    for i_subj, (subj, subj_data) in enumerate(data.groupby(["subj_idx"])):
        for key, cond_data in subj_data.groupby(groupby):
            if key not in stats:
                stats[key] = {}
            stats[key][subj] = data_quantiles(cond_data, quantiles=quantiles)

    # plot group quantiles
    fig, ax = plt.subplots(1, 1)
    ax.set_title("Group")
    nq = len(quantiles)
    points = np.zeros((nq, len(stats) * 2))
    p = np.zeros(len(stats) * 2)
    for i_key, (key, cond_data) in enumerate(stats.items()):
        q_lower = np.mean([x[0] for x in list(cond_data.values())], 0)
        q_upper = np.mean([x[1] for x in list(cond_data.values())], 0)
        p_upper = np.mean([x[2] for x in list(cond_data.values())], 0)
        points[:, i_key * 2] = q_lower
        points[:, i_key * 2 + 1] = q_upper
        p[i_key * 2] = 1 - p_upper
        p[i_key * 2 + 1] = p_upper

    _points_to_qp_plot(points, p, ax, draw_lines)

    return ax

<<<<<<< HEAD
=======
    # create axes for subjects
    n_subjs = len(data.subj_idx.unique())
    if ncols is None:
        ncols = min(4, n_subjs)
    nrows = int(np.ceil(n_subjs / ncols))
    fig, axs = plt.subplots(nrows, ncols, sharex=True, sharey=False)

    # plot single subject model
    for i_subj, subj_idx in enumerate(data.subj_idx.unique()):
        points = np.zeros((nq, len(stats) * 2))
        p = np.zeros(len(stats) * 2)
        for i_key, (key, cond_data) in enumerate(stats.items()):
            points[:, i_key * 2] = cond_data[subj_idx][0]
            points[:, i_key * 2 + 1] = cond_data[subj_idx][1]
            p[i_key * 2] = 1 - cond_data[subj_idx][2]
            p[i_key * 2 + 1] = cond_data[subj_idx][2]

        ax = axs.item(i_subj)
        _points_to_qp_plot(points, p, ax, draw_lines)
        ax.set_title(subj_idx)

>>>>>>> 867773ce

def _points_to_qp_plot(points, p, ax, draw_lines):
    """
    plot the points created by the qp_plot function
    """
    idx = p.argsort()
    points = points[:, idx]
    p = p[idx]
    fmt = "-x" if draw_lines else "x"
    for i_q in range(points.shape[0]):
        ax.plot(p, points[i_q, :], fmt, c="b")

    ax.set_xlim(0, 1)


def _qp_plot_model(model, quantiles=(0.1, 0.3, 0.5, 0.7, 0.9), ncols=None):
    """
    qp plot
    Input:
        model : HDDM model

        quantiles : sequence
            sequence of quantiles

        ncols : int
            number of columns in output figure
    """

    # if model is a group model then we create an average model and plot it
    if model.is_group_model:
        avg_model = model.get_average_model()
        qp_plot(avg_model, quantiles=quantiles)

    # create axes
    n_subjs = model.num_subjs
    if ncols is None:
        ncols = min(4, n_subjs)
    nrows = int(np.ceil(n_subjs / ncols))
    fig, axs = plt.subplots(nrows, ncols, sharex=True, sharey=False)

    # plot single subject model
    obs = model.get_observeds()
    if not model.is_group_model:
        axs = np.array([axs])
        _qp_plot_of_nodes_db(obs, quantiles=quantiles, ax=axs[0])

    # plot group model
    else:
        for i, (subj_idx, t_nodes_db) in enumerate(obs.groupby("subj_idx")):
            _qp_plot_of_nodes_db(t_nodes_db, quantiles=quantiles, ax=axs.flat[i])

    # add legend
    leg = axs.flat[0].legend(loc="best", fancybox=True)
    if leg is not None:
        leg.get_frame().set_alpha(0.5)


def _qp_plot_of_nodes_db(nodes_db, quantiles, ax):
    """
    function used by qp_plot
    Input
        nodes_db : DataFrame
            DataFram of observeds nodes (e.g. model.get_observeds())

        quantiles : sequence
            sequence of quantiles

        ax : axes
            axes to plot on
    """

    # ax.set_xlim(0,1)
    nq = len(quantiles)
    nodes_db = nodes_db.sort_index()

    # loop over nodes
    for name, node_row in nodes_db.iterrows():

        # get quantiles
        q_lower, q_upper, p_upper = node_row["node"].empirical_quantiles(quantiles)

        # plot two lines for each node
        tag = node_row["tag"]
        tag = pretty_tag(tag)
        line = ax.plot(np.ones(nq) * p_upper, q_upper, "-x", label=tag)[0]
        ax.plot(np.ones(nq) * (1 - p_upper), q_lower, "-x", c=line.get_color())[0]


def data_quantiles(data, quantiles=(0.1, 0.3, 0.5, 0.7, 0.9)):
    """
    compute the quantiles of 2AFC data

    Output:
        q_lower - lower boundary quantiles
        q_upper - upper_boundary_quantiles
        p_upper - probability of hitting the upper boundary
    """
    if isinstance(data, pd.DataFrame):
        if "response" in data.columns:
            data = flip_errors(data).rt.values
        else:
            data = data.rt.values

    quantiles = np.asarray(quantiles)
    p_upper = float(np.mean(data > 0))
    q_lower = mquantiles(-data[data < 0], quantiles)
    q_upper = mquantiles(data[data > 0], quantiles)

    return q_lower, q_upper, p_upper


<<<<<<< HEAD
def posterior_predictive_dataprocessor_nn(x):
    print(x)
    return x[:, 1] * x[:, 0]


=======
>>>>>>> 867773ce
if __name__ == "__main__":
    import doctest

    doctest.testmod()<|MERGE_RESOLUTION|>--- conflicted
+++ resolved
@@ -36,8 +36,6 @@
 
     return data
 
-
-<<<<<<< HEAD
 def flip_errors_nn(data, network_type="cnn", nbins=512, max_rt=10):
     """Flip sign for lower boundary responses in case they were supplied ready for standard hddm.
 
@@ -91,9 +89,7 @@
                 data.iloc[i, rt_binned_id] = j - 1
     return data
 
-
-=======
->>>>>>> 867773ce
+  
 def check_params_valid(**params):
     a = params.get("a")
     v = params.get("v")
@@ -585,13 +581,8 @@
 
 def pretty_tag(tag):
     return tag[0] if len(tag) == 1 else string.join(tag, ", ")
-<<<<<<< HEAD
-
-
-=======
-
-
->>>>>>> 867773ce
+
+
 def qp_plot(
     x,
     groupby=None,
@@ -658,30 +649,6 @@
 
     return ax
 
-<<<<<<< HEAD
-=======
-    # create axes for subjects
-    n_subjs = len(data.subj_idx.unique())
-    if ncols is None:
-        ncols = min(4, n_subjs)
-    nrows = int(np.ceil(n_subjs / ncols))
-    fig, axs = plt.subplots(nrows, ncols, sharex=True, sharey=False)
-
-    # plot single subject model
-    for i_subj, subj_idx in enumerate(data.subj_idx.unique()):
-        points = np.zeros((nq, len(stats) * 2))
-        p = np.zeros(len(stats) * 2)
-        for i_key, (key, cond_data) in enumerate(stats.items()):
-            points[:, i_key * 2] = cond_data[subj_idx][0]
-            points[:, i_key * 2 + 1] = cond_data[subj_idx][1]
-            p[i_key * 2] = 1 - cond_data[subj_idx][2]
-            p[i_key * 2 + 1] = cond_data[subj_idx][2]
-
-        ax = axs.item(i_subj)
-        _points_to_qp_plot(points, p, ax, draw_lines)
-        ax.set_title(subj_idx)
-
->>>>>>> 867773ce
 
 def _points_to_qp_plot(points, p, ax, draw_lines):
     """
@@ -793,14 +760,10 @@
     return q_lower, q_upper, p_upper
 
 
-<<<<<<< HEAD
 def posterior_predictive_dataprocessor_nn(x):
     print(x)
     return x[:, 1] * x[:, 0]
 
-
-=======
->>>>>>> 867773ce
 if __name__ == "__main__":
     import doctest
 
