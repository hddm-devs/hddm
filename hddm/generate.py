--- conflicted
+++ resolved
@@ -337,7 +337,6 @@
     
     return (data, params)
 
-<<<<<<< HEAD
 def gen_rand_cond_subj_data(params_set=None, samples_per_cond=100, conds=None, num_subjs=10, noise=.05):
     """Generate simulated RTs with multiple conditions.
     
@@ -396,40 +395,6 @@
     return rec.stack_arrays(data_out, usemask=False), params_subj
 
 def gen_rand_cond_data(params_set=None, samples_per_cond=100, conds=None, subj_idx=None):
-=======
-def gen_rand_cond_data(params_set=None, samples_per_cond=100):
->>>>>>> 136bfe60
-    """Generate simulated RTs with multiple conditions.
-    
-        :Optional:
-            params_set : list
-                List of dicts, for each condition one 
-                dict of parameters.
-    
-                Default:
-    
-                [{'v': .5, 'V': 0., 'z': .5, 'Z': 0., 't': .3, 'T': 0., 'a': 2},
-                 {'v': 1., 'V': 0., 'z': .5, 'Z': 0., 't': .3, 'T': 0., 'a': 2}]
-
-            samlpes_per_cond : int
-                How many samples to generate for each condition.
-
-        :Returns:
-            data : array 
-                RTs
-            params: list 
-                parameter values for each condition
-    
-    """
-    # Create RT data
-    if params_set is None:
-        params_set = [{'v': .5, 'V': 0., 'z': .5, 'Z': 0., 't': .3, 'T': 0., 'a': 2},
-                      {'v': 1., 'V': 0., 'z': .5, 'Z': 0., 't': .3, 'T': 0., 'a': 2}]
-    n_conds = len(params_set)
-    n = samples_per_cond
-    counter = 0
-    arrays = []
-<<<<<<< HEAD
     if conds is None:
         conds = range(n_conds)
     
@@ -454,45 +419,19 @@
         data['response'] = np.sign(i_data['response'])
         data['rt'] = np.abs(i_data['rt'])
         data['cond'] = cond
-=======
-    for i, params in enumerate(params_set):
-        i_data = gen_rts(params, samples=n, structured=True)
-        data = np.empty(len(i_data), dtype = ([('response', np.float),
-                                               ('rt', np.float), 
-                                               ('cond', np.int)]))
-                                               #('cond2', np.int)]))
-
-        data['response'] = np.sign(i_data['response'])
-        data['rt'] = np.abs(i_data['rt'])
-        data['cond'] = i
-        #data[:len(i_data)]['cond2'] = i+1
-        #data[len(i_data)+1:]['cond2'] = i+2
->>>>>>> 136bfe60
-        
+
         arrays.append(data)
 
     data_out = rec.stack_arrays(arrays, usemask=False)
-<<<<<<< HEAD
 
     if params_set[0].has_key('pi'):
         add_contaminate_data(data_out, params_set[0])
 
     return data_out, params_set
-=======
-
-    if params_set[0].has_key('pi'):
-        add_contaminate_data(data_out, params_set[0])
->>>>>>> 136bfe60
 
 def _add_noise(params, noise=.1, include=()):
     """Add individual noise to each parameter.
 
-<<<<<<< HEAD
-=======
-def _add_noise(params, noise=.1, include=()):
-    """Add individual noise to each parameter.
-
->>>>>>> 136bfe60
         :Arguments:
             params : dict
                 Parameter names and values
@@ -509,7 +448,6 @@
             dict with parameters with added noise.
 
     """
-<<<<<<< HEAD
 
     params = copy(params)
 
@@ -519,17 +457,7 @@
 
     return params
 
-def gen_rand_subj_data(num_subjs=10, params=None, samples=100, noise=0.1, include=()):
-=======
-    params = copy(params)
-    for param, value in params.iteritems():
-        if param not in include:
-            params[param] = np.random.normal(loc=value, scale=noise)
-
-    return params
-
 def gen_rand_subj_data(num_subjs=10, params=None, samples=100, noise=0.1,include=()):
->>>>>>> 136bfe60
     """Generate simulated RTs of multiple subjects.
 
         :Optional:
