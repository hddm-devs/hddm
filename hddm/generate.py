--- conflicted
+++ resolved
@@ -427,17 +427,11 @@
 
     return data, subj_params
 
-<<<<<<< HEAD
 def gen_rand_rlddm_data(a, t, scaler, alpha, size=1, p_upper=1, p_lower=0, z=0.5, q_init=0.5, pos_alpha=float('nan'), subjs=1, split_by=0, mu_upper=1, mu_lower=0, sd_upper=0.1, sd_lower=0.1, binary_outcome=True, uncertainty=False):
-=======
-
-def gen_rand_rlddm_pst_data(a, t, scaler, alpha, size=1, z=0.5, q_init=0.5, dual_alpha=0, subjs=1):
->>>>>>> 53f3e367
     all_data = []
     tg = t
     ag = a
     alphag = alpha
-<<<<<<< HEAD
     pos_alphag = pos_alpha
     scalerg = scaler
     for s in range(0, subjs):
@@ -445,125 +439,13 @@
             loc=tg, scale=0.05, size=1)) if subjs > 1 else tg
         a = np.maximum(0.05, np.random.normal(
             loc=ag, scale=0.15, size=1)) if subjs > 1 else ag
-        alpha = np.minimum(np.minimum(np.maximum(0.001, np.random.normal(loc=alphag, scale=0.05, size=1)),alphag+alphag),1) if subjs > 1 else alphag
+        alpha = np.minimum(np.minimum(np.maximum(0.001, np.random.normal(loc=alphag, scale=0.05, size=1)), alphag+alphag),1) if subjs > 1 else alphag
         scaler = np.random.normal(
             loc=scalerg, scale=0.25, size=1) if subjs > 1 else scalerg
         if np.isnan(pos_alpha):
             pos_alfa = alpha
         else:
             pos_alfa = np.maximum(0.001,np.random.normal(loc=pos_alphag, scale=0.05, size=1)) if subjs > 1 else pos_alphag
-=======
-    dual_alphag = dual_alpha
-    scalerg = scaler
-    for s in range(0, subjs):
-        t = np.maximum(0.05, np.random.normal(
-            loc=tg, scale=0.02, size=1)) if subjs > 1 else tg
-        a = np.maximum(0.05, np.random.normal(
-            loc=ag, scale=0.1, size=1)) if subjs > 1 else ag
-        alpha = np.maximum(0.001, np.random.normal(
-            loc=alphag, scale=0.1, size=1)) if subjs > 1 else alphag
-        scaler = np.random.normal(
-            loc=scalerg, scale=0.25, size=1) if subjs > 1 else scalerg
-        if dual_alpha != 0:
-            dual_alpha = np.random.normal(
-                loc=dual_alphag, scale=0.15, size=1) if subjs > 1 else dual_alphag
-        n = size
-        q_up = np.tile([q_init], n)
-        q_low = np.tile([q_init], n)
-        response = np.tile([0.5], n)
-        feedback = np.tile([0.5], n)
-        rt = np.tile([0], n)
-        sim_drift = np.tile([0], n)
-        subj_idx = np.tile([s], n)
-        p_upper = np.array([0.8, 0.7, 0.6])
-        p_lower = np.array([0.2, 0.3, 0.4])
-        alfalfa = 0
-
-        for split in range(0, 3):
-            rew_up = np.random.binomial(1, p_upper[split], n).astype(float)
-            rew_low = np.random.binomial(1, p_lower[split], n).astype(float)
-            d = {'q_up': q_up, 'q_low': q_low, 'sim_drift': sim_drift, 'rew_up': rew_up, 'rew_low': rew_low,
-                 'response': response, 'rt': rt, 'feedback': feedback, 'subj_idx': subj_idx, 'split_by': split, 'trial': 1}
-            df = pd.DataFrame(data=d)
-            df = df[['q_up', 'q_low', 'sim_drift', 'rew_up', 'rew_low',
-                     'response', 'rt', 'feedback', 'subj_idx', 'split_by', 'trial']]
-
-            data, params = hddm.generate.gen_rand_data(
-                {'a': a, 't': t, 'v': df.loc[0, 'sim_drift'], 'z': z}, subjs=1, size=1)
-            df.loc[0, 'response'] = data.response[0]
-            df.loc[0, 'rt'] = data.rt[0]
-            if (data.response[0] == 1.0):
-                df.loc[0, 'feedback'] = df.loc[0, 'rew_up']
-                n_up = 1
-                if (df.loc[0, 'feedback'] > df.loc[0, 'q_up']):
-                    alfa = alpha + dual_alpha
-                else:
-                    alfa = alpha
-            else:
-                df.loc[0, 'feedback'] = df.loc[0, 'rew_low']
-                n_low = 1
-                if (df.loc[0, 'feedback'] > df.loc[0, 'q_low']):
-                    alfa = alpha + dual_alpha
-                else:
-                    alfa = alpha
-
-            for i in range(1, n):
-                df.loc[i, 'trial'] = i + 1
-                df.loc[i, 'q_up'] = (df.loc[i - 1, 'q_up'] * (1 - df.loc[i - 1, 'response'])) + ((df.loc[i - 1, 'response']) * (
-                    df.loc[i - 1, 'q_up'] + (alfa * (df.loc[i - 1, 'rew_up'] - df.loc[i - 1, 'q_up']))))
-                df.loc[i, 'q_low'] = (df.loc[i - 1, 'q_low'] * (df.loc[i - 1, 'response'])) + ((1 - df.loc[i - 1, 'response']) * (
-                    df.loc[i - 1, 'q_low'] + (alfa * (df.loc[i - 1, 'rew_low'] - df.loc[i - 1, 'q_low']))))
-                df.loc[i, 'sim_drift'] = (
-                    df.loc[i, 'q_up'] - df.loc[i, 'q_low']) * (scaler)
-                data, params = hddm.generate.gen_rand_data(
-                    {'a': a, 't': t, 'v': df.loc[i, 'sim_drift'], 'z': z}, subjs=1, size=1)
-                df.loc[i, 'response'] = data.response[0]
-                df.loc[i, 'rt'] = data.rt[0]
-                if (data.response[0] == 1.0):
-                    df.loc[i, 'feedback'] = df.loc[i, 'rew_up']
-                    if (df.loc[i, 'feedback'] > df.loc[i, 'q_up']):
-                        alfa = alpha + dual_alpha
-                    else:
-                        alfa = alpha
-                else:
-                    df.loc[i, 'feedback'] = df.loc[i, 'rew_low']
-                    if (df.loc[i, 'feedback'] > df.loc[i, 'q_low']):
-                        alfa = alpha + dual_alpha
-                    else:
-                        alfa = alpha
-            all_data.append(df)
-    all_data = pd.concat(all_data, axis=0)
-    all_data = all_data[['q_up', 'q_low', 'sim_drift', 'response',
-                         'rt', 'feedback', 'subj_idx', 'split_by', 'trial']]
-
-    return all_data
-
-
-def gen_rand_rlddm_data(a, t, scaler, alpha, size=1, p_upper=1, p_lower=0, z=0.5, q_init=0.5, dual_alpha=0, subjs=1, split_by=0, mu_upper=1, mu_lower=0, sd_upper=0.1, sd_lower=0.1, binary_outcome=True, uncertainty=False):
-    all_data = []
-    tg = t
-    ag = a
-    alphag = alpha
-    dual_alphag = dual_alpha
-    scalerg = scaler
-    for s in range(0, subjs):
-        t = np.maximum(0.05, np.random.normal(
-            loc=tg, scale=0.02, size=1)) if subjs > 1 else tg
-        a = np.maximum(0.05, np.random.normal(
-            loc=ag, scale=0.1, size=1)) if subjs > 1 else ag
-        alpha = np.maximum(0.001, np.random.normal(
-            loc=alphag, scale=0.1, size=1)) if subjs > 1 else alphag
-        scaler = np.random.normal(
-            loc=scalerg, scale=0.25, size=1) if subjs > 1 else scalerg
-        if dual_alpha != 0:
-            dual_alpha = np.random.normal(
-                loc=dual_alphag, scale=0.15, size=1) if subjs > 1 else dual_alphag
-        n_up = 0
-        n_low = 0
-        sd = 1
-        sd_up = 0
-        sd_low = 0
->>>>>>> 53f3e367
         n = size
         q_up = np.tile([q_init], n)
         q_low = np.tile([q_init], n)
@@ -578,53 +460,26 @@
             rew_low = np.random.normal(mu_lower, sd_lower, n)
         sim_drift = np.tile([0], n)
         subj_idx = np.tile([s], n)
-<<<<<<< HEAD
-=======
-        alfalfa = 0
->>>>>>> 53f3e367
         d = {'q_up': q_up, 'q_low': q_low, 'sim_drift': sim_drift, 'rew_up': rew_up, 'rew_low': rew_low,
              'response': response, 'rt': rt, 'feedback': feedback, 'subj_idx': subj_idx, 'split_by': split_by, 'trial': 1}
         df = pd.DataFrame(data=d)
         df = df[['q_up', 'q_low', 'sim_drift', 'rew_up', 'rew_low',
                  'response', 'rt', 'feedback', 'subj_idx', 'split_by', 'trial']]
 
-<<<<<<< HEAD
         data, params = hddm.generate.gen_rand_data(
             {'a': a, 't': t, 'v': df.loc[0, 'sim_drift'], 'z': z}, subjs=1, size=1)
-=======
-        if (uncertainty == True):
-            sd_up = np.sqrt(
-                (df.loc[0, 'q_up'] * (1 - df.loc[0, 'q_up'])) / (n_up + 1))
-            sd_low = np.sqrt(
-                (df.loc[0, 'q_low'] * (1 - df.loc[0, 'q_low'])) / (n_low + 1))
-            sd = sd_up + sd_low + 1
-        data, params = hddm.generate.gen_rand_data(
-            {'a': a, 't': t, 'v': df.loc[0, 'sim_drift'] / sd, 'z': z}, subjs=1, size=1)
->>>>>>> 53f3e367
         df.loc[0, 'response'] = data.response[0]
         df.loc[0, 'rt'] = data.rt[0]
         if (data.response[0] == 1.0):
             df.loc[0, 'feedback'] = df.loc[0, 'rew_up']
-<<<<<<< HEAD
             if (df.loc[0, 'feedback'] > df.loc[0, 'q_up']):
                 alfa = pos_alfa
-=======
-            n_up = 1
-            if (df.loc[0, 'feedback'] > df.loc[0, 'q_up']):
-                alfa = alpha + dual_alpha
->>>>>>> 53f3e367
             else:
                 alfa = alpha
         else:
             df.loc[0, 'feedback'] = df.loc[0, 'rew_low']
-<<<<<<< HEAD
             if (df.loc[0, 'feedback'] > df.loc[0, 'q_low']):
                 alfa = pos_alfa
-=======
-            n_low = 1
-            if (df.loc[0, 'feedback'] > df.loc[0, 'q_low']):
-                alfa = alpha + dual_alpha
->>>>>>> 53f3e367
             else:
                 alfa = alpha
 
@@ -634,47 +489,22 @@
                                                                                              * (df.loc[i - 1, 'q_up'] + (alfa * (df.loc[i - 1, 'rew_up'] - df.loc[i - 1, 'q_up']))))
             df.loc[i, 'q_low'] = (df.loc[i - 1, 'q_low'] * (df.loc[i - 1, 'response'])) + ((1 - df.loc[i - 1, 'response'])
                                                                                            * (df.loc[i - 1, 'q_low'] + (alfa * (df.loc[i - 1, 'rew_low'] - df.loc[i - 1, 'q_low']))))
-<<<<<<< HEAD
             df.loc[i, 'sim_drift'] = (
                 df.loc[i, 'q_up'] - df.loc[i, 'q_low']) * (scaler)
             data, params = hddm.generate.gen_rand_data(
                 {'a': a, 't': t, 'v': df.loc[i, 'sim_drift'] , 'z': z}, subjs=1, size=1)
-=======
-            if (uncertainty == True):
-                sd_up = np.sqrt(
-                    (df.loc[i, 'q_up'] * (1 - df.loc[i, 'q_up'])) / (n_up + 1))
-                sd_low = np.sqrt(
-                    (df.loc[i, 'q_low'] * (1 - df.loc[i, 'q_low'])) / (n_low + 1))
-                sd = sd_up + sd_low + 1
-            df.loc[i, 'sim_drift'] = (
-                df.loc[i, 'q_up'] - df.loc[i, 'q_low']) * (scaler)
-            data, params = hddm.generate.gen_rand_data(
-                {'a': a, 't': t, 'v': df.loc[i, 'sim_drift'] / sd, 'z': z}, subjs=1, size=1)
->>>>>>> 53f3e367
             df.loc[i, 'response'] = data.response[0]
             df.loc[i, 'rt'] = data.rt[0]
             if (data.response[0] == 1.0):
                 df.loc[i, 'feedback'] = df.loc[i, 'rew_up']
-<<<<<<< HEAD
                 if (df.loc[i, 'feedback'] > df.loc[i, 'q_up']):
                     alfa = pos_alfa
-=======
-                n_up += 1
-                if (df.loc[i, 'feedback'] > df.loc[i, 'q_up']):
-                    alfa = alpha + dual_alpha
->>>>>>> 53f3e367
                 else:
                     alfa = alpha
             else:
                 df.loc[i, 'feedback'] = df.loc[i, 'rew_low']
-<<<<<<< HEAD
                 if (df.loc[i, 'feedback'] > df.loc[i, 'q_low']):
                     alfa = pos_alfa
-=======
-                n_low += 1
-                if (df.loc[i, 'feedback'] > df.loc[i, 'q_low']):
-                    alfa = alpha + dual_alpha
->>>>>>> 53f3e367
                 else:
                     alfa = alpha
 
@@ -686,35 +516,19 @@
     return all_data
 
 
-<<<<<<< HEAD
-def gen_rand_rl_data(scaler, alpha, size=1, p_upper=1, p_lower=0, z=0.5, q_init=0.5,pos_alpha=float('nan'), subjs=1, split_by=0, mu_upper=1, mu_lower=0, sd_upper=0.1, sd_lower=0.1, binary_outcome=True):
+def gen_rand_rl_data(scaler, alpha, size=1, p_upper=1, p_lower=0, z=0.5, q_init=0.5, pos_alpha=float('nan'), subjs=1, split_by=0, mu_upper=1, mu_lower=0, sd_upper=0.1, sd_lower=0.1, binary_outcome=True):
     all_data = []
     alphag = alpha
     pos_alphag = pos_alpha
     scalerg = scaler
     for s in range(0, subjs):
-        alpha = np.minimum(np.minimum(np.maximum(0.001, np.random.normal(loc=alphag, scale=0.05, size=1)),alphag+alphag),1) if subjs > 1 else alphag
+        alpha = np.minimum(np.minimum(np.maximum(0.001, np.random.normal(loc=alphag, scale=0.05, size=1)), alphag+alphag),1) if subjs > 1 else alphag
         scaler = np.random.normal(
             loc=scalerg, scale=0.25, size=1) if subjs > 1 else scalerg
         if np.isnan(pos_alpha):
             pos_alfa = alpha
         else:
-            pos_alfa = np.maximum(0.001,np.random.normal(loc=pos_alphag, scale=0.05, size=1)) if subjs > 1 else pos_alphag
-=======
-def gen_rand_rl_data(scaler, alpha, size=1, p_upper=1, p_lower=0, z=0.5, q_init=0.5, dual_alpha=0, subjs=1, split_by=0, mu_upper=1, mu_lower=0, sd_upper=0.1, sd_lower=0.1, binary_outcome=True):
-    all_data = []
-    alphag = alpha
-    dual_alphag = dual_alpha
-    scalerg = scaler
-    for s in range(0, subjs):
-        alpha = np.maximum(0.001, np.random.normal(
-            loc=alphag, scale=0.1, size=1)) if subjs > 1 else alphag
-        scaler = np.random.normal(
-            loc=scalerg, scale=0.25, size=1) if subjs > 1 else scalerg
-        if dual_alpha != 0:
-            dual_alpha = np.random.normal(
-                loc=dual_alphag, scale=0.1, size=1) if subjs > 1 else dual_alphag
->>>>>>> 53f3e367
+            pos_alfa = np.maximum(0.001, np.random.normal(loc=pos_alphag, scale=0.05, size=1)) if subjs > 1 else pos_alphag
         n = size
         q_up = np.tile([q_init], n)  # initialize q
         q_low = np.tile([q_init], n)  # initialize q
@@ -730,10 +544,6 @@
         sim_drift = np.tile([0], n)
         p = np.tile([0.5], n)
         subj_idx = np.tile([s], n)
-<<<<<<< HEAD
-=======
-        alfalfa = 0
->>>>>>> 53f3e367
         d = {'q_up': q_up, 'q_low': q_low, 'p': p, 'sim_drift': sim_drift, 'rew_up': rew_up, 'rew_low': rew_low,
              'response': response, 'feedback': feedback, 'subj_idx': subj_idx, 'split_by': split_by, 'trial': 1}
         df = pd.DataFrame(data=d)
@@ -748,21 +558,13 @@
         if (df.loc[0, 'response'] == 1.0):
             df.loc[0, 'feedback'] = df.loc[0, 'rew_up']
             if (df.loc[0, 'feedback'] > df.loc[0, 'q_up']):
-<<<<<<< HEAD
                 alfa = pos_alfa
-=======
-                alfa = alpha + dual_alpha
->>>>>>> 53f3e367
             else:
                 alfa = alpha
         else:
             df.loc[0, 'feedback'] = df.loc[0, 'rew_low']
             if (df.loc[0, 'feedback'] > df.loc[0, 'q_low']):
-<<<<<<< HEAD
                 alfa = pos_alfa
-=======
-                alfa = alpha + dual_alpha
->>>>>>> 53f3e367
             else:
                 alfa = alpha
 
@@ -774,11 +576,7 @@
                                                                                            * (df.loc[i - 1, 'q_low'] + (alfa * (df.loc[i - 1, 'rew_low'] - df.loc[i - 1, 'q_low']))))
             df.loc[i, 'sim_drift'] = (
                 df.loc[i, 'q_up'] - df.loc[i, 'q_low']) * (scaler)
-<<<<<<< HEAD
             if 0.01 > df.loc[i, 'sim_drift'] > -0.01:
-=======
-            if df.loc[i, 'sim_drift'] == 0:
->>>>>>> 53f3e367
                 df.loc[i, 'p'] = 0.5
             else:
                 df.loc[i, 'p'] = (np.exp(-2 * z * df.loc[i, 'sim_drift']) -
@@ -787,21 +585,13 @@
             if (df.loc[i, 'response'] == 1.0):
                 df.loc[i, 'feedback'] = df.loc[i, 'rew_up']
                 if (df.loc[i, 'feedback'] > df.loc[i, 'q_up']):
-<<<<<<< HEAD
                     alfa = pos_alfa
-=======
-                    alfa = alpha + dual_alpha
->>>>>>> 53f3e367
                 else:
                     alfa = alpha
             else:
                 df.loc[i, 'feedback'] = df.loc[i, 'rew_low']
                 if (df.loc[i, 'feedback'] > df.loc[i, 'q_low']):
-<<<<<<< HEAD
                     alfa = pos_alfa
-=======
-                    alfa = alpha + dual_alpha
->>>>>>> 53f3e367
                 else:
                     alfa = alpha
 
@@ -812,23 +602,12 @@
 
     return all_data
 
-<<<<<<< HEAD
 # function that takes the data as input to simulate the same trials that the subject received
 # the only difference from the simulation fit is that you update q-values not on the simulated choices but on the observed. but you still use the simulated rt and choices
 # to look at ability to recreate choice patterns.
 def gen_rand_rlddm_onestep_data(a, t, scaler, alpha, data, z=0.5, pos_alpha=float('nan')):
     asub = a
     tsub = t
-=======
-
-# function that takes the data as input to simulate the same trials that the subject received
-# the only difference from the simulation fit is that you update q-values not on the simulated choices but on the observed. but you still use the simulated rt and choices
-# to look at ability to recreate choice patterns.
-def gen_rand_rlddm_onestep_data(a, t, scaler, alpha, data, z=0.5, dual_alpha=0):
-    asub = a
-    tsub = t
-    alfalfa = 0
->>>>>>> 53f3e367
     df = data.reset_index()
     n = df.shape[0]
     df['sim_drift'] = 0
@@ -838,19 +617,15 @@
     df['q_low'] = df['q_init']
     df['rew_up'] = df['feedback']
     df['rew_low'] = df['feedback']
-<<<<<<< HEAD
     if np.isnan(pos_alpha):
         pos_alfa = alpha
     else:
         pos_alfa = pos_alpha
-=======
->>>>>>> 53f3e367
     sdata, params = hddm.generate.gen_rand_data(
         {'a': asub, 't': tsub, 'v': df.loc[0, 'sim_drift'], 'z': z}, subjs=1, size=1)
     df.loc[0, 'sim_response'] = sdata.response[0]
     if (df.response[0] == 1):
         if (df.loc[0, 'feedback'] > df.loc[0, 'q_up']):
-<<<<<<< HEAD
             alfa = pos_alfa
         else:
             alfa = alpha
@@ -859,30 +634,14 @@
             alfa = pos_alfa
         else:
             alfa = alpha
-=======
-            alfalfa = alpha + dual_alpha
-        else:
-            alfalfa = alpha
-    else:
-        if (df.loc[0, 'feedback'] > df.loc[0, 'q_low']):
-            alfalfa = alpha + dual_alpha
-        else:
-            alfalfa = alpha
->>>>>>> 53f3e367
     df.loc[0, 'sim_rt'] = sdata.rt[0]
 
     for i in range(1, n):
         df.loc[i, 'trial'] = i + 1
         df.loc[i, 'q_up'] = (df.loc[i - 1, 'q_up'] * (1 - df.loc[i - 1, 'response'])) + ((df.loc[i - 1, 'response'])
-<<<<<<< HEAD
                                                                                          * (df.loc[i - 1, 'q_up'] + (alfa * (df.loc[i - 1, 'rew_up'] - df.loc[i - 1, 'q_up']))))
         df.loc[i, 'q_low'] = (df.loc[i - 1, 'q_low'] * (df.loc[i - 1, 'response'])) + ((1 - df.loc[i - 1, 'response'])
                                                                                        * (df.loc[i - 1, 'q_low'] + (alfa * (df.loc[i - 1, 'rew_low'] - df.loc[i - 1, 'q_low']))))
-=======
-                                                                                         * (df.loc[i - 1, 'q_up'] + (alfalfa * (df.loc[i - 1, 'rew_up'] - df.loc[i - 1, 'q_up']))))
-        df.loc[i, 'q_low'] = (df.loc[i - 1, 'q_low'] * (df.loc[i - 1, 'response'])) + ((1 - df.loc[i - 1, 'response'])
-                                                                                       * (df.loc[i - 1, 'q_low'] + (alfalfa * (df.loc[i - 1, 'rew_low'] - df.loc[i - 1, 'q_low']))))
->>>>>>> 53f3e367
         df.loc[i, 'sim_drift'] = (
             df.loc[i, 'q_up'] - df.loc[i, 'q_low']) * (scaler)
         sdata, params = hddm.generate.gen_rand_data(
@@ -891,7 +650,6 @@
         df.loc[i, 'sim_rt'] = sdata.rt[0]
         if (df.response[i] == 1.0):
             if (df.loc[i, 'feedback'] > df.loc[i, 'q_up']):
-<<<<<<< HEAD
                 alfa = pos_alfa
             else:
                 alfa = alpha
@@ -900,16 +658,6 @@
                 alfa = pos_alfa
             else:
                 alfa = alpha
-=======
-                alfalfa = alpha + dual_alpha
-            else:
-                alfalfa = alpha
-        else:
-            if (df.loc[i, 'feedback'] > df.loc[i, 'q_low']):
-                alfalfa = alpha + dual_alpha
-            else:
-                alfalfa = alpha
->>>>>>> 53f3e367
     return df
 
 
