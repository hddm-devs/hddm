--- conflicted
+++ resolved
@@ -1,12 +1,5 @@
-[model]
-<<<<<<< HEAD
-data = simple_subj_data.csv
-=======
-data = example_subj.csv
-
 [depends]
 
 [mcmc]
 samples=500
-burn=100
->>>>>>> 136bfe60
+burn=100