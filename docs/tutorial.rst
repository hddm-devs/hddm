--- conflicted
+++ resolved
@@ -1,186 +1,13 @@
-<<<<<<< HEAD
 .. index:: Tutorial
 .. _chap_tutorial:
 
 ########
 Tutorial
 ########
-=======
-========
-Tutorial
-========
-
-Specifiying Models via Configuration File
-=========================================
-
-The simplest model
-------------------
-
-The easiest way to use HDDM is to create a simple configuration
-file. In our first example, we will consider the easiest usage case
-where we will not use subject information or different treatment
-influences.
-
-First, you have to prepare your data to be in a specific format
-(csv). A possible data file might look like this:
-
-::
-
-    rt,response
-    0.5,1.
-    1.2,0.
-    0.7,0.
-    2.3,1.
-
-The first line contains the header and specifies which columns contain
-which data.
-
-IMPORTANT: There must be one column named 'rt' and one named 'response'.
-
-The following lines contain the reaction time of the trial, followed
-by a comma, followed by the response made (e.g. 1=correct, 0=error or
-1=left, 0=right).
-
-Next we will have a look at how the simplest configuration file might look like.
-
-::
-
-    [model]
-    load = example.csv # Main data file containing all RTs in csv format
-
-The [data] tag specifies that the parameters after the tag set input
-and output variables. In this case, HDDM will load the file
-example.csv and write its output statistics and parameter fits to
-example_out.txt which you can then analyze.
-
-Our model specification is now complete and we can fit the model by calling:
-
-::
-
-    hddmfit example.conf
-
-Depending on the amount of your data, the complexity and type of the
-model used (since we did not specifiy it in this case, HDDM chose the
-simple DDM as a default).
-
-After parameter estimation is done we can examine the output file (example_out.txt):
-
-::
-
-    TODO
-
-Example Subject Model
----------------------
-
-Lets create a more interesting model. Say we have a dataset where
-multiple subjects were tested on three conditions of the moving dot
-task. In this task, subjects view randomly moving dots on a screen and
-have to decide if more dots are moving to one side or the
-other. Depending on the number of coherently moving dots, this can be
-harder or easier. In our example, we have two conditions: easy and
-hard. The dataset looks like this:
-
-::
-	
-	rt, response, subj_idx, difficulty
-	0.73, 1., 1., 'easy'
-	1.35, 0., 1., 'hard'
-	1.23, 1., 2., 'easy'
-	...
-
-The subj_idx column specifies the index number of the subject. This column must be named 'subj_idx'.
-
-Our configuration file then becomes:
-
-.. literalinclude :: ../hddm/examples/simple_subjs_difficulty.conf
-
-Under the [model] tag we can specify the type of model. Here, we want
-to fit a full DDM using Monte-Carlo integration (which is the
-fastest). 
-
-Setting is_subj_model to True tells HDDM to look for the subj_idx
-column in the data and create separate distributions for each subject
-which feed into one group distribution. This feature is the main
-advantage of HDDM compared to other tools to fit the DDM. Suppose you
-have a dataset with many subjects, but with only very few trials for
-each subject. You can't fit individual DDMs to each subject because
-there aren't enough trials and you can't lump all their data together
-because there will be individual differences which you are
-ignoring. Hierarchical modeling offers a solution to this problem by
-fitting parameters to individual parameters which are constrained by a
-group distribution (more detail on that can be found in the section on
-hierarchical bayesian modeling).
-
-Under the [depends] tag you can set that certain DDM parameters are
-fit to only a subset of the data provided by the column. In this,
-drift-rate will depend on task difficulty and HDDM will look for a
-'difficulty' column in the data.
-
-After calling HDDM this is what the output looks like:
-
-.. literalinclude :: ../hddm/examples/simple_subj_difficulty.txt
-
-
-Specifiying Models in Python
-============================
-
-As an alternative to the configuration file, HDDM offers model
-specification directly from Python. For this, you first import hddm:
-
-.. literalinclude :: ../hddm/examples/simple_model.py
-   :lines: 1
-
-Next, we have to load the data into Python. HDDM expects a NumPy
-structured array which you can either create yourself or load it from
-a csv file. Information on how to create a proper structured NumPy
-array can be found here. If you want to load a csv file make sure it
-is in the proper format outlined above. You can then load the data as follows:
-
-.. literalinclude :: ../hddm/examples/simple_model.py
-   :lines: 4
-
-After you loaded the data you can create the model object which is called Multi because it allows you to dynamically create multiple HDDM models depending on your data. In the simplest case, you'll want to create a simple DDM (default):
-
-.. literalinclude :: ../hddm/examples/simple_model.py
-   :lines: 7
-
-You may then sample from the posterior distribution by calling:
-
-.. literalinclude :: ../hddm/examples/simple_model.py
-   :lines: 10
-
-Depending on the model and amount of data this can take some time. After enough samples were generated, you may want to print some statistics on the screen:
-
-.. literalinclude :: ../hddm/examples/simple_model.py
-   :lines: 13
-
-You can currently generate two plots to examine model fit. If you want to see if your chains converged and what the posteriors for each parameter look like you can call:
-
-.. literalinclude :: ../hddm/examples/simple_model.py
-   :lines: 16
-
-To see how well the RT distributions are fit by the mean of the posterior distribution we can plot the theoretical RT distribution on top of our empirical RT distribution by calling:
-
-.. literalinclude :: ../hddm/examples/simple_model.py
-   :lines: 17
-
-The closer the two distributions look like, the better the fit. Note
-that the RT distribution for the second response is mirrored on the
-y-axis.
-
-The final program then looks as follows:
-
-.. literalinclude :: ../hddm/examples/simple_model.py
->>>>>>> 136bfe60
 
 .. toctree::
    :maxdepth: 2
 
-<<<<<<< HEAD
    tutorial_config_difficulty
    tutorial_config_subjects
-   tutorial_python
-=======
->>> model = hddm.HDDM(data, include=('V','Z','T'), depends_on={'v':'difficulty'})
->>> model.sample(10000, burn=5000)
->>>>>>> 136bfe60
+   tutorial_python